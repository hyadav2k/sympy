language: python
sudo: false
env:
  matrix:
  - TEST_DOCTESTS="true" FASTCACHE="false" TEST_SETUP="true"
  - SPLIT="1/4" TEST_SYMPY="true"
  - SPLIT="2/4" TEST_SYMPY="true"
  - SPLIT="3/4" TEST_SYMPY="true"
  - SPLIT="4/4" TEST_SYMPY="true"
  global:
    - secure: "YIEZal9EBTL+fg2YmoZoS8Bvt3eAVUOZjb38CtqpzR2CCSXWoUk35KG23m2NknlY1iKfYJyt7XWBszT/VKOQEbWQq7PIakV4vIByrWacgBxy1x3WC+rZoW7TX+JJiL+y942qIYbMoNMMB8xFpE5RDLSjSecMpFhJJXoafVTvju8="
dist: trusty

python:
  - 2.7
  - 3.4
  - 3.5
  - 3.6

matrix:
  include:
    - python: 2.7
      env:
        - TEST_ASCII="true"
        # space separated list of optional dependencies(conda packages) to install and test
        # autowrap installs libgfortran libgcc gcc cython
        - TEST_OPT_DEPENDENCY="numpy scipy gmpy2 matplotlib>=2.2 theano llvmlite autowrap python-symengine=0.3.* tensorflow numexpr ipython antlr-python-runtime>=4.7,<4.8 antlr>=4.7,<4.8 sage"
        - TEST_SAGE="true"
      addons:
        apt:
          packages:
            # for theano
            - libatlas-dev
            - libatlas-base-dev
            - liblapack-dev
            - gfortran
    - python: 3.6
      env:
        - TEST_ASCII="true"
        - TEST_OPT_DEPENDENCY="numpy scipy gmpy2 matplotlib theano llvmlite autowrap python-symengine=0.3.* tensorflow numexpr ipython antlr-python-runtime>=4.7,<4.8 antlr>=4.7,<4.8"
      addons:
        apt:
          packages:
            # for theano
            - libatlas-dev
            - libatlas-base-dev
            - liblapack-dev
            - gfortran
            - python-scipy

    - python: 3.6
      env:
        - TEST_SPHINX="true"
        - FASTCACHE="false"
      addons:
        apt:
          packages:
            - graphviz
            - inkscape
            - texlive
            - texlive-xetex
            - texlive-fonts-recommended
            - texlive-latex-extra
            - latexmk
            - lmodern
            - librsvg2-bin
            - imagemagick
            - docbook2x

    - python: 2.7
      env:
        - TEST_SLOW="true"
        - SPLIT="1/3"
    - python: 2.7
      env:
        - TEST_SLOW="true"
        - SPLIT="2/3"
    - python: 2.7
      env:
        - TEST_SLOW="true"
        - SPLIT="3/3"
    - python: 3.6
      env:
        - TEST_SLOW="true"
        - SPLIT="1/3"
    - python: 3.6
      env:
        - TEST_SLOW="true"
        - SPLIT="2/3"
    - python: 3.6
      env:
        - TEST_SLOW="true"
        - SPLIT="3/3"

    # Everything here and below is in the allow_failures. The need to be
    # duplicated here and in that section below.
    - python: "pypy"
      env:
        - TEST_DOCTESTS="true"
        - FASTCACHE="false"
      addons:
        apt:
          sources:
            - pypy
          packages:
            - pypy
    - python: "pypy"
      env:
        - TEST_SYMPY="true"
        - SPLIT="1/4"
        - FASTCACHE="false"
      addons:
        apt:
          sources:
            - pypy
          packages:
            - pypy
    - python: "pypy"
      env:
        - TEST_SYMPY="true"
        - SPLIT="2/4"
        - FASTCACHE="false"
      addons:
        apt:
          sources:
            - pypy
          packages:
            - pypy
    - python: "pypy"
      env:
        - TEST_SYMPY="true"
        - SPLIT="3/4"
        - FASTCACHE="false"
      addons:
        apt:
          sources:
            - pypy
          packages:
            - pypy
    - python: "pypy"
      env:
        - TEST_SYMPY="true"
        - SPLIT="4/4"
        - FASTCACHE="false"
      addons:
        apt:
          sources:
            - pypy
          packages:
            - pypy

  allow_failures:
    # PyPy randomly fails because of some PyPy bugs (Fatal RPython error: AssertionError)
    - python: "pypy"
      env:
        - TEST_DOCTESTS="true"
        - FASTCACHE="false"
      addons:
        apt:
          sources:
            - pypy
          packages:
            - pypy
    - python: "pypy"
      env:
        - TEST_SYMPY="true"
        - SPLIT="1/4"
        - FASTCACHE="false"
      addons:
        apt:
          sources:
            - pypy
          packages:
            - pypy
    - python: "pypy"
      env:
        - TEST_SYMPY="true"
        - SPLIT="2/4"
        - FASTCACHE="false"
      addons:
        apt:
          sources:
            - pypy
          packages:
            - pypy
    - python: "pypy"
      env:
        - TEST_SYMPY="true"
        - SPLIT="3/4"
        - FASTCACHE="false"
      addons:
        apt:
          sources:
            - pypy
          packages:
            - pypy
    - python: "pypy"
      env:
        - TEST_SYMPY="true"
        - SPLIT="4/4"
        - FASTCACHE="false"
      addons:
        apt:
          sources:
            - pypy
          packages:
            - pypy

before_install:
  - python -c "import fcntl; fcntl.fcntl(1, fcntl.F_SETFL, 0)"
  - if [[ "${FASTCACHE}" != "false" ]]; then
      pip install fastcache;
    fi
  - if [[ "${TEST_SPHINX}" == "true" ]]; then
      pip install "sphinx" "docutils" doctr;
    fi
  - |
    if [[ -n "${TEST_OPT_DEPENDENCY}" ]]; then
    # We do this conditionally because it saves us some downloading if the
    # version is the same.
        if [[ "$TRAVIS_PYTHON_VERSION" == "2.7" ]]; then
          wget https://repo.continuum.io/miniconda/Miniconda2-latest-Linux-x86_64.sh -q -O miniconda.sh;
        else
          wget https://repo.continuum.io/miniconda/Miniconda3-latest-Linux-x86_64.sh -q -O miniconda.sh;
        fi
        bash miniconda.sh -b -p $HOME/miniconda;
        export PATH="$HOME/miniconda/bin:$PATH";
        hash -r;
        conda config --set always_yes yes --set changeps1 no;
        conda update -q conda;
        conda config --prepend channels conda-forge --prepend channels symengine/label/dev;

        conda info -a;
<<<<<<< HEAD
        conda create -q -n test-environment python=$TRAVIS_PYTHON_VERSION pip ${TEST_OPT_DEPENDENCY/autowrap/libgfortran libgcc gcc cython};
        deactivate; # Deactivate the Travis virtualenv
=======
        conda create -q -n test-environment python=$TRAVIS_PYTHON_VERSION pip ${TEST_OPT_DEPENDENCY/sage};
>>>>>>> 91adc746
        source activate test-environment;
        conda clean --all;
        if [[ "$TEST_OPT_DEPENDENCY" == *"sage"* ]]; then
            conda install -q "sage==8.1";
            conda remove --force sympy;
            conda clean --all;
        fi
    elif [ "$TRAVIS_PYTHON_VERSION" != "pypy" ]; then
        pip list --format=legacy | grep "numpy" && pip uninstall -y numpy;
    fi
  - if [[ "$TRAVIS_PYTHON_VERSION" == "3.6" ]]; then
      pip install matchpy;
    fi
install:
  # If a command fails, fail the build.
  - set -e
  - if [ "$TRAVIS_PYTHON_VERSION" = "pypy" ];
      then virtualenv -p /usr/bin/pypy ~/.venv;
           . ~/.venv/bin/activate;
    fi
  # -We:invalid makes invalid escape sequences error in Python 3.6. See
  # -#12028.
  - |
    pip install mpmath;
    if [[ "${TEST_SETUP}" == "true" ]]; then
    # The install cycle below is to test installation on systems without setuptools.
      pip uninstall -y setuptools;
      python -We:invalid setup.py install;
      pip uninstall -y sympy;
      pip install --upgrade setuptools;
    fi
    python -We:invalid -m compileall -f sympy/;
    python -We:invalid setup.py install;
    pip list --format=columns;

script:
  # Don't run doctr if the build fails
  - set -e
  - bin/test_travis.sh
  - if [[ "${TEST_SPHINX}" == "true" ]]; then
        doctr deploy dev --deploy-repo sympy/sympy_doc --command './generate_indexes.py';
    fi
notifications:
  email: false<|MERGE_RESOLUTION|>--- conflicted
+++ resolved
@@ -231,12 +231,8 @@
         conda config --prepend channels conda-forge --prepend channels symengine/label/dev;
 
         conda info -a;
-<<<<<<< HEAD
-        conda create -q -n test-environment python=$TRAVIS_PYTHON_VERSION pip ${TEST_OPT_DEPENDENCY/autowrap/libgfortran libgcc gcc cython};
         deactivate; # Deactivate the Travis virtualenv
-=======
         conda create -q -n test-environment python=$TRAVIS_PYTHON_VERSION pip ${TEST_OPT_DEPENDENCY/sage};
->>>>>>> 91adc746
         source activate test-environment;
         conda clean --all;
         if [[ "$TEST_OPT_DEPENDENCY" == *"sage"* ]]; then
