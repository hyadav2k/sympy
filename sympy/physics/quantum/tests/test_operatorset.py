from sympy.physics.quantum.operatorset import (
    operators_to_state, state_to_operators
)

from sympy.physics.quantum.cartesian import (
    XOp, XKet, PxOp, PxKet, XBra, PxBra
)

from sympy.physics.quantum.state import Ket, Bra
from sympy.physics.quantum.operator import Operator
from sympy.physics.quantum.spin import (
    JxKet, JyKet, JzKet, JxBra, JyBra, JzBra,
    JxOp, JyOp, JzOp, J2Op
)

from sympy.utilities.pytest import raises

from sympy.utilities.pytest import XFAIL

@XFAIL
def test_spin():
    assert operators_to_state(set([J2Op, JxOp])) == JxKet()
    assert operators_to_state(set([J2Op, JyOp])) == JyKet()
    assert operators_to_state(set([J2Op, JzOp])) == JzKet()
    assert operators_to_state(set([J2Op(), JxOp()])) ==  JxKet()
    assert operators_to_state(set([J2Op(), JyOp()])) ==  JyKet()
    assert operators_to_state(set([J2Op(), JzOp()])) ==  JzKet()

    assert state_to_operators(JxKet) == set([J2Op(), JxOp()])
    assert state_to_operators(JyKet) == set([J2Op(), JyOp()])
    assert state_to_operators(JzKet) == set([J2Op(), JzOp()])
    assert state_to_operators(JxBra) == set([J2Op(), JxOp()])
    assert state_to_operators(JyBra) == set([J2Op(), JyOp()])
    assert state_to_operators(JzBra) == set([J2Op(), JzOp()])

    assert state_to_operators(JxKet()) == set([J2Op(), JxOp()])
    assert state_to_operators(JyKet()) == set([J2Op(), JyOp()])
    assert state_to_operators(JzKet()) == set([J2Op(), JzOp()])
    assert state_to_operators(JxBra()) == set([J2Op(), JxOp()])
    assert state_to_operators(JyBra()) == set([J2Op(), JyOp()])
    assert state_to_operators(JzBra()) == set([J2Op(), JzOp()])

def test_op_to_state():
    assert operators_to_state(XOp) == XKet()
    assert operators_to_state(PxOp) == PxKet()
    assert operators_to_state(Operator) == Ket()

    assert state_to_operators(operators_to_state(XOp("Q"))) == XOp("Q")
    assert state_to_operators(operators_to_state(XOp())) == XOp()

    raises(NotImplementedError, lambda: operators_to_state(XKet))

def test_state_to_op():
    assert state_to_operators(XKet) == XOp()
    assert state_to_operators(PxKet) == PxOp()
    assert state_to_operators(XBra) == XOp()
    assert state_to_operators(PxBra) == PxOp()
    assert state_to_operators(Ket) == Operator()
    assert state_to_operators(Bra) == Operator()

    assert operators_to_state(state_to_operators(XKet("test"))) == XKet("test")
    assert operators_to_state(state_to_operators(XBra("test"))) == XKet("test")
    assert operators_to_state(state_to_operators(XKet())) == XKet()
    assert operators_to_state(state_to_operators(XBra())) == XKet()

<<<<<<< HEAD
    raises(NotImplementedError, lambda: state_to_operators(XOp))
=======
    raises(NotImplementedError, 'state_to_operators(XOp)')
>>>>>>> faa8ea37
<|MERGE_RESOLUTION|>--- conflicted
+++ resolved
@@ -63,8 +63,4 @@
     assert operators_to_state(state_to_operators(XKet())) == XKet()
     assert operators_to_state(state_to_operators(XBra())) == XKet()
 
-<<<<<<< HEAD
-    raises(NotImplementedError, lambda: state_to_operators(XOp))
-=======
-    raises(NotImplementedError, 'state_to_operators(XOp)')
->>>>>>> faa8ea37
+    raises(NotImplementedError, lambda: state_to_operators(XOp))