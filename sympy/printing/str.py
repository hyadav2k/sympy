"""
A Printer for generating readable representation of most sympy classes.
"""

from __future__ import print_function, division

from sympy.core import S, Rational, Pow, Basic, Mul
from sympy.core.mul import _keep_coeff
from .printer import Printer
from sympy.printing.precedence import precedence, PRECEDENCE

import mpmath.libmp as mlib
from mpmath.libmp import prec_to_dps

from sympy.utilities import default_sort_key


class StrPrinter(Printer):
    printmethod = "_sympystr"
    _default_settings = {
        "order": None,
        "full_prec": "auto",
        "sympy_integers": False,
        "abbrev": False,
    }

    _relationals = dict()

    def parenthesize(self, item, level, strict=False, **kwargs):
        if (precedence(item) < level) or ((not strict) and precedence(item) <= level):
            return "(%s)" % self._print(item, **kwargs)
        else:
            return self._print(item, **kwargs)

    def stringify(self, args, sep, level=0):
        return sep.join([self.parenthesize(item, level) for item in args])

    def emptyPrinter(self, expr):
        if isinstance(expr, str):
            return expr
        elif isinstance(expr, Basic):
            if hasattr(expr, "args"):
                return repr(expr)
            else:
                raise
        else:
            return str(expr)

    def _print_Add(self, expr, **kwargs):
        order = kwargs.get('order', None)
        if self.order == 'none':
            terms = list(expr.args)
        else:
            terms = self._as_ordered_terms(expr, order=order)

        PREC = precedence(expr)
        l = []
        for term in terms:
            t = self._print(term, **kwargs)
            if t.startswith('-'):
                sign = "-"
                t = t[1:]
            else:
                sign = "+"
            if precedence(term) < PREC:
                l.extend([sign, "(%s)" % t])
            else:
                l.extend([sign, t])
        sign = l.pop(0)
        if sign == '+':
            sign = ""
        return sign + ' '.join(l)

    def _print_BooleanTrue(self, expr, **kwargs):
        return "True"

    def _print_BooleanFalse(self, expr, **kwargs):
        return "False"

    def _print_Not(self, expr, **kwargs):
        return '~%s' %(self.parenthesize(expr.args[0],PRECEDENCE["Not"]))

    def _print_And(self, expr, **kwargs):
        return self.stringify(expr.args, " & ", PRECEDENCE["BitwiseAnd"])

    def _print_Or(self, expr, **kwargs):
        return self.stringify(expr.args, " | ", PRECEDENCE["BitwiseOr"])

<<<<<<< HEAD
    def _print_AppliedPredicate(self, expr, **kwargs):
        return '%s(%s)' % (expr.func, expr.arg)
=======
    def _print_AppliedPredicate(self, expr):
        return '%s(%s)' % (self._print(expr.func), self._print(expr.arg))
>>>>>>> 02dcba15

    def _print_Basic(self, expr, **kwargs):
        l = [self._print(o, **kwargs) for o in expr.args]
        return expr.__class__.__name__ + "(%s)" % ", ".join(l)

    def _print_BlockMatrix(self, B, **kwargs):
        if B.blocks.shape == (1, 1):
            self._print(B.blocks[0, 0], **kwargs)
        return self._print(B.blocks, **kwargs)

    def _print_Catalan(self, expr, **kwargs):
        return 'Catalan'

    def _print_ComplexInfinity(self, expr, **kwargs):
        return 'zoo'

    def _print_Derivative(self, expr, **kwargs):
        dexpr = expr.expr
        dvars = [i[0] if i[1] == 1 else i for i in expr.variable_count]
        return 'Derivative(%s)' % ", ".join(map(lambda arg: self._print(arg, **kwargs), [dexpr] + dvars))

    def _print_dict(self, d, **kwargs):
        keys = sorted(d.keys(), key=default_sort_key)
        items = []

        for key in keys:
            item = "%s: %s" % (self._print(key, **kwargs), self._print(d[key], **kwargs))
            items.append(item)

        return "{%s}" % ", ".join(items)

    def _print_Dict(self, expr, **kwargs):
        return self._print_dict(expr, **kwargs)

    def _print_RandomDomain(self, d, **kwargs):
        if hasattr(d, 'as_boolean'):
            return 'Domain: ' + self._print(d.as_boolean(), **kwargs)
        elif hasattr(d, 'set'):
            return ('Domain: ' + self._print(d.symbols, **kwargs) + ' in ' +
                    self._print(d.set, **kwargs))
        else:
            return 'Domain on ' + self._print(d.symbols)

    def _print_Dummy(self, expr, **kwargs):
        return '_' + expr.name

    def _print_EulerGamma(self, expr, **kwargs):
        return 'EulerGamma'

    def _print_Exp1(self, expr, **kwargs):
        return 'E'

<<<<<<< HEAD
    def _print_ExprCondPair(self, expr, **kwargs):
        return '(%s, %s)' % (expr.expr, expr.cond)
=======
    def _print_ExprCondPair(self, expr):
        return '(%s, %s)' % (self._print(expr.expr), self._print(expr.cond))
>>>>>>> 02dcba15

    def _print_FiniteSet(self, s, **kwargs):
        s = sorted(s, key=default_sort_key)
        if len(s) > 10:
            printset = s[:3] + ['...'] + s[-3:]
        else:
            printset = s
        return '{' + ', '.join(self._print(el, **kwargs) for el in printset) + '}'

    def _print_Function(self, expr, **kwargs):
        return expr.func.__name__ + "(%s)" % self.stringify(expr.args, ", ")

    def _print_GeometryEntity(self, expr, **kwargs):
        # GeometryEntity is special -- it's base is tuple
        return str(expr)

    def _print_GoldenRatio(self, expr, **kwargs):
        return 'GoldenRatio'

    def _print_ImaginaryUnit(self, expr, **kwargs):
        return 'I'

    def _print_Infinity(self, expr, **kwargs):
        return 'oo'

    def _print_Integral(self, expr, **kwargs):
        def _xab_tostr(xab):
            if len(xab) == 1:
                return self._print(xab[0], **kwargs)
            else:
                return self._print((xab[0],) + tuple(xab[1:]), **kwargs)
        L = ', '.join([_xab_tostr(l) for l in expr.limits])
        return 'Integral(%s, %s)' % (self._print(expr.function, **kwargs), L)

    def _print_Interval(self, i, **kwargs):
        fin =  'Interval{m}({a}, {b})'
        a, b, l, r = i.args
        if a.is_infinite and b.is_infinite:
            m = ''
        elif a.is_infinite and not r:
            m = ''
        elif b.is_infinite and not l:
            m = ''
        elif not l and not r:
            m = ''
        elif l and r:
            m = '.open'
        elif l:
            m = '.Lopen'
        else:
            m = '.Ropen'
        return fin.format(**{'a': a, 'b': b, 'm': m})

    def _print_AccumulationBounds(self, i, **kwargs):
        return "AccumBounds(%s, %s)" % (self._print(i.min, **kwargs),
                                        self._print(i.max, **kwargs))

    def _print_Inverse(self, I, **kwargs):
        return "%s^-1" % self.parenthesize(I.arg, PRECEDENCE["Pow"])

    def _print_Lambda(self, obj, **kwargs):
        args, expr = obj.args
        if len(args) == 1:
            return "Lambda(%s, %s)" % (self._print(args.args[0]), self._print(expr))
        else:
<<<<<<< HEAD
            arg_string = ", ".join(self._print(arg, **kwargs) for arg in args)
            return "Lambda((%s), %s)" % (arg_string, expr)
=======
            arg_string = ", ".join(self._print(arg) for arg in args)
            return "Lambda((%s), %s)" % (arg_string, self._print(expr))
>>>>>>> 02dcba15

    def _print_LatticeOp(self, expr, **kwargs):
        args = sorted(expr.args, key=default_sort_key)
        return expr.func.__name__ + "(%s)" % ", ".join(self._print(arg, **kwargs) for arg in args)

    def _print_Limit(self, expr, **kwargs):
        e, z, z0, dir = expr.args
        if str(dir) == "+":
            return "Limit(%s, %s, %s)" % tuple(map(self._print, (e, z, z0)))
        else:
            return "Limit(%s, %s, %s, dir='%s')" % tuple(map(self._print,
                                                            (e, z, z0, dir)))

    def _print_list(self, expr, **kwargs):
        return "[%s]" % self.stringify(expr, ", ")

    def _print_MatrixBase(self, expr, **kwargs):
        return expr._format_str(self)
    _print_SparseMatrix = \
        _print_MutableSparseMatrix = \
        _print_ImmutableSparseMatrix = \
        _print_Matrix = \
        _print_DenseMatrix = \
        _print_MutableDenseMatrix = \
        _print_ImmutableMatrix = \
        _print_ImmutableDenseMatrix = \
        _print_MatrixBase

    def _print_MatrixElement(self, expr, **kwargs):
        return self.parenthesize(expr.parent, PRECEDENCE["Atom"], strict=True) \
            + '[%s, %s]' % (self._print(expr.i), self._print(expr.j))

    def _print_MatrixSlice(self, expr, **kwargs):
        def strslice(x):
            x = list(x)
            if x[2] == 1:
                del x[2]
            if x[1] == x[0] + 1:
                del x[1]
            if x[0] == 0:
                x[0] = ''
            return ':'.join(map(lambda arg: self._print(arg, **kwargs), x))
        return (self._print(expr.parent, **kwargs) + '[' +
                strslice(expr.rowslice) + ', ' +
                strslice(expr.colslice) + ']')

    def _print_DeferredVector(self, expr, **kwargs):
        return expr.name

    def _print_Mul(self, expr, **kwargs):

        prec = precedence(expr)

        c, e = expr.as_coeff_Mul()
        if c < 0:
            expr = _keep_coeff(-c, e)
            sign = "-"
        else:
            sign = ""

        a = []  # items in the numerator
        b = []  # items that are in the denominator (if any)

        if self.order not in ('old', 'none'):
            args = expr.as_ordered_factors()
        else:
            # use make_args in case expr was something like -x -> x
            args = Mul.make_args(expr)

        # Gather args for numerator/denominator
        for item in args:
            if item.is_commutative and item.is_Pow and item.exp.is_Rational and item.exp.is_negative:
                if item.exp != -1:
                    b.append(Pow(item.base, -item.exp, evaluate=False))
                else:
                    b.append(Pow(item.base, -item.exp))
            elif item.is_Rational and item is not S.Infinity:
                if item.p != 1:
                    a.append(Rational(item.p))
                if item.q != 1:
                    b.append(Rational(item.q))
            else:
                a.append(item)

        a = a or [S.One]

        a_str = [self.parenthesize(x, prec, strict=False) for x in a]
        b_str = [self.parenthesize(x, prec, strict=False) for x in b]

        if len(b) == 0:
            return sign + '*'.join(a_str)
        elif len(b) == 1:
            return sign + '*'.join(a_str) + "/" + b_str[0]
        else:
            return sign + '*'.join(a_str) + "/(%s)" % '*'.join(b_str)

    def _print_MatMul(self, expr, **kwargs):
        c, m = expr.as_coeff_mmul()
        if c.is_number and c < 0:
            expr = _keep_coeff(-c, m)
            sign = "-"
        else:
            sign = ""

        return sign + '*'.join(
            [self.parenthesize(arg, precedence(expr)) for arg in expr.args]
        )

    def _print_HadamardProduct(self, expr, **kwargs):
        return '.*'.join([self.parenthesize(arg, precedence(expr))
            for arg in expr.args])

    def _print_MatAdd(self, expr, **kwargs):
        terms = [self.parenthesize(arg, precedence(expr))
             for arg in expr.args]
        l = []
        for t in terms:
            if t.startswith('-'):
                sign = "-"
                t = t[1:]
            else:
                sign = "+"
            l.extend([sign, t])
        sign = l.pop(0)
        if sign == '+':
            sign = ""
        return sign + ' '.join(l)

    def _print_NaN(self, expr, **kwargs):
        return 'nan'

    def _print_NegativeInfinity(self, expr, **kwargs):
        return '-oo'

<<<<<<< HEAD
    def _print_Normal(self, expr, **kwargs):
        return "Normal(%s, %s)" % (expr.mu, expr.sigma)
=======
    def _print_Normal(self, expr):
        return "Normal(%s, %s)" % (self._print(expr.mu), self._print(expr.sigma))
>>>>>>> 02dcba15

    def _print_Order(self, expr, **kwargs):
        if all(p is S.Zero for p in expr.point) or not len(expr.variables):
            if len(expr.variables) <= 1:
                return 'O(%s)' % self._print(expr.expr, **kwargs)
            else:
                return 'O(%s)' % self.stringify((expr.expr,) + expr.variables, ', ', 0)
        else:
            return 'O(%s)' % self.stringify(expr.args, ', ', 0)

    def _print_Ordinal(self, expr, **kwargs):
        return expr.__str__()

    def _print_Cycle(self, expr, **kwargs):
        return expr.__str__()

    def _print_Permutation(self, expr, **kwargs):
        from sympy.combinatorics.permutations import Permutation, Cycle
        if Permutation.print_cyclic:
            if not expr.size:
                return '()'
            # before taking Cycle notation, see if the last element is
            # a singleton and move it to the head of the string
            s = Cycle(expr)(expr.size - 1).__repr__()[len('Cycle'):]
            last = s.rfind('(')
            if not last == 0 and ',' not in s[last:]:
                s = s[last:] + s[:last]
            s = s.replace(',', '')
            return s
        else:
            s = expr.support()
            if not s:
                if expr.size < 5:
                    return 'Permutation(%s)' % self._print(expr.array_form)
                return 'Permutation([], size=%s)' % self._print(expr.size)
            trim = self._print(expr.array_form[:s[-1] + 1]) + ', size=%s' % self._print(expr.size)
            use = full = self._print(expr.array_form)
            if len(trim) < len(full):
                use = trim
            return 'Permutation(%s)' % use

    def _print_TensorIndex(self, expr, **kwargs):
        return expr._print(**kwargs)

    def _print_TensorHead(self, expr, **kwargs):
        return expr._print(**kwargs)

    def _print_Tensor(self, expr, **kwargs):
        return expr._print(**kwargs)

    def _print_TensMul(self, expr, **kwargs):
        return expr._print(**kwargs)

    def _print_TensAdd(self, expr, **kwargs):
        return expr._print(**kwargs)

<<<<<<< HEAD
    def _print_PermutationGroup(self, expr, **kwargs):
        p = ['    %s' % str(a) for a in expr.args]
=======
    def _print_PermutationGroup(self, expr):
        p = ['    %s' % self._print(a) for a in expr.args]
>>>>>>> 02dcba15
        return 'PermutationGroup([\n%s])' % ',\n'.join(p)

    def _print_PDF(self, expr, **kwargs):
        return 'PDF(%s, (%s, %s, %s))' % \
            (self._print(expr.pdf.args[1], **kwargs), self._print(expr.pdf.args[0], **kwargs),
            self._print(expr.domain[0], **kwargs), self._print(expr.domain[1], **kwargs))

    def _print_Pi(self, expr, **kwargs):
        return 'pi'

    def _print_PolyRing(self, ring, **kwargs):
        return "Polynomial ring in %s over %s with %s order" % \
<<<<<<< HEAD
            (", ".join(map(lambda arg: self._print(arg, **kwargs), ring.symbols)), ring.domain, ring.order)
=======
            (", ".join(map(self._print, ring.symbols)),
            self._print(ring.domain), self._print(ring.order))
>>>>>>> 02dcba15

    def _print_FracField(self, field, **kwargs):
        return "Rational function field in %s over %s with %s order" % \
<<<<<<< HEAD
            (", ".join(map(lambda arg: self._print(arg, **kwargs), field.symbols)), field.domain, field.order)
=======
            (", ".join(map(self._print, field.symbols)),
            self._print(field.domain), self._print(field.order))
>>>>>>> 02dcba15

    def _print_FreeGroupElement(self, elm, **kwargs):
        return elm.__str__()

    def _print_PolyElement(self, poly, **kwargs):
        return poly.str(self, PRECEDENCE, "%s**%s", "*")

    def _print_FracElement(self, frac, **kwargs):
        if frac.denom == 1:
            return self._print(frac.numer, **kwargs)
        else:
            numer = self.parenthesize(frac.numer, PRECEDENCE["Mul"], strict=True)
            denom = self.parenthesize(frac.denom, PRECEDENCE["Atom"], strict=True)
            return numer + "/" + denom

    def _print_Poly(self, expr, **kwargs):
        ATOM_PREC = PRECEDENCE["Atom"] - 1
        terms, gens = [], [ self.parenthesize(s, ATOM_PREC) for s in expr.gens ]

        for monom, coeff in expr.terms():
            s_monom = []

            for i, exp in enumerate(monom):
                if exp > 0:
                    if exp == 1:
                        s_monom.append(gens[i])
                    else:
                        s_monom.append(gens[i] + "**%d" % exp)

            s_monom = "*".join(s_monom)

            if coeff.is_Add:
                if s_monom:
                    s_coeff = "(" + self._print(coeff, **kwargs) + ")"
                else:
                    s_coeff = self._print(coeff, **kwargs)
            else:
                if s_monom:
                    if coeff is S.One:
                        terms.extend(['+', s_monom])
                        continue

                    if coeff is S.NegativeOne:
                        terms.extend(['-', s_monom])
                        continue

                s_coeff = self._print(coeff, **kwargs)

            if not s_monom:
                s_term = s_coeff
            else:
                s_term = s_coeff + "*" + s_monom

            if s_term.startswith('-'):
                terms.extend(['-', s_term[1:]])
            else:
                terms.extend(['+', s_term])

        if terms[0] in ['-', '+']:
            modifier = terms.pop(0)

            if modifier == '-':
                terms[0] = '-' + terms[0]

        format = expr.__class__.__name__ + "(%s, %s"

        from sympy.polys.polyerrors import PolynomialError

        try:
            format += ", modulus=%s" % expr.get_modulus()
        except PolynomialError:
            format += ", domain='%s'" % expr.get_domain()

        format += ")"

        for index, item in enumerate(gens):
            if len(item) > 2 and (item[:1] == "(" and item[len(item) - 1:] == ")"):
                gens[index] = item[1:len(item) - 1]

        return format % (' '.join(terms), ', '.join(gens))

    def _print_ProductSet(self, p, **kwargs):
        return ' x '.join(self._print(set, **kwargs) for set in p.sets)

    def _print_AlgebraicNumber(self, expr, **kwargs):
        if expr.is_aliased:
            return self._print(expr.as_poly().as_expr(), **kwargs)
        else:
            return self._print(expr.as_expr(), **kwargs)

    def _print_Pow(self, expr, **kwargs):
        rational = kwargs.get('rational', False)
        PREC = precedence(expr)

        if expr.exp is S.Half and not rational:
            return "sqrt(%s)" % self._print(expr.base, **kwargs)

        if expr.is_commutative:
            if -expr.exp is S.Half and not rational:
                # Note: Don't test "expr.exp == -S.Half" here, because that will
                # match -0.5, which we don't want.
                return "%s/sqrt(%s)" % tuple(map(lambda arg: self._print(arg, **kwargs), (S.One, expr.base)))
            if expr.exp is -S.One:
                # Similarly to the S.Half case, don't test with "==" here.
                return '%s/%s' % (self._print(S.One, **kwargs),
                                  self.parenthesize(expr.base, PREC, strict=False))

        e = self.parenthesize(expr.exp, PREC, strict=False)
        if self.printmethod == '_sympyrepr' and expr.exp.is_Rational and expr.exp.q != 1:
            # the parenthesized exp should be '(Rational(a, b))' so strip parens,
            # but just check to be sure.
            if e.startswith('(Rational'):
                return '%s**%s' % (self.parenthesize(expr.base, PREC, strict=False), e[1:-1])
        return '%s**%s' % (self.parenthesize(expr.base, PREC, strict=False), e)

    def _print_UnevaluatedExpr(self, expr, **kwargs):
        return self._print(expr.args[0], **kwargs)

    def _print_MatPow(self, expr, **kwargs):
        PREC = precedence(expr)
        return '%s**%s' % (self.parenthesize(expr.base, PREC, strict=False),
                         self.parenthesize(expr.exp, PREC, strict=False))

    def _print_ImmutableDenseNDimArray(self, expr, **kwargs):
        return str(expr)

    def _print_ImmutableSparseNDimArray(self, expr, **kwargs):
        return str(expr)

    def _print_Integer(self, expr, **kwargs):
        if self._settings.get("sympy_integers", False):
            return "S(%s)" % (expr)
        return str(expr.p)

    def _print_Integers(self, expr, **kwargs):
        return 'S.Integers'

    def _print_Naturals(self, expr, **kwargs):
        return 'S.Naturals'

    def _print_Naturals0(self, expr, **kwargs):
        return 'S.Naturals0'

    def _print_Reals(self, expr, **kwargs):
        return 'S.Reals'

    def _print_int(self, expr, **kwargs):
        return str(expr)

    def _print_mpz(self, expr, **kwargs):
        return str(expr)

    def _print_Rational(self, expr, **kwargs):
        if expr.q == 1:
            return str(expr.p)
        else:
            if self._settings.get("sympy_integers", False):
                return "S(%s)/%s" % (expr.p, expr.q)
            return "%s/%s" % (expr.p, expr.q)

    def _print_PythonRational(self, expr, **kwargs):
        if expr.q == 1:
            return str(expr.p)
        else:
            return "%d/%d" % (expr.p, expr.q)

    def _print_Fraction(self, expr, **kwargs):
        if expr.denominator == 1:
            return str(expr.numerator)
        else:
            return "%s/%s" % (expr.numerator, expr.denominator)

    def _print_mpq(self, expr, **kwargs):
        if expr.denominator == 1:
            return str(expr.numerator)
        else:
            return "%s/%s" % (expr.numerator, expr.denominator)

    def _print_Float(self, expr, **kwargs):
        prec = expr._prec
        if prec < 5:
            dps = 0
        else:
            dps = prec_to_dps(expr._prec)
        if self._settings["full_prec"] is True:
            strip = False
        elif self._settings["full_prec"] is False:
            strip = True
        elif self._settings["full_prec"] == "auto":
            strip = self._print_level > 1
        rv = mlib.to_str(expr._mpf_, dps, strip_zeros=strip)
        if rv.startswith('-.0'):
            rv = '-0.' + rv[3:]
        elif rv.startswith('.0'):
            rv = '0.' + rv[2:]
        if rv.startswith('+'):
            # e.g., +inf -> inf
            rv = rv[1:]
        return rv

    def _print_Relational(self, expr, **kwargs):

        charmap = {
            "==": "Eq",
            "!=": "Ne",
            ":=": "Assignment",
            '+=': "AddAugmentedAssignment",
            "-=": "SubAugmentedAssignment",
            "*=": "MulAugmentedAssignment",
            "/=": "DivAugmentedAssignment",
            "%=": "ModAugmentedAssignment",
        }

        if expr.rel_op in charmap:
            return '%s(%s, %s)' % (charmap[expr.rel_op], self._print(expr.lhs),
                                   self._print(expr.rhs))

        return '%s %s %s' % (self.parenthesize(expr.lhs, precedence(expr)),
                           self._relationals.get(expr.rel_op) or expr.rel_op,
                           self.parenthesize(expr.rhs, precedence(expr)))

    def _print_ComplexRootOf(self, expr, **kwargs):
        return "CRootOf(%s, %d)" % (self._print_Add(expr.expr,  order='lex', **kwargs),
                                    expr.index)

    def _print_RootSum(self, expr, **kwargs):
        args = [self._print_Add(expr.expr, order='lex', **kwargs)]

        if expr.fun is not S.IdentityFunction:
            args.append(self._print(expr.fun, **kwargs))

        return "RootSum(%s)" % ", ".join(args)

    def _print_GroebnerBasis(self, basis, **kwargs):
        cls = basis.__class__.__name__

        exprs = [self._print_Add(arg, order=basis.order, **kwargs) for arg in basis.exprs]
        exprs = "[%s]" % ", ".join(exprs)

        gens = [ self._print(gen, **kwargs) for gen in basis.gens ]
        domain = "domain='%s'" % self._print(basis.domain, **kwargs)
        order = "order='%s'" % self._print(basis.order, **kwargs)

        args = [exprs] + gens + [domain, order]

        return "%s(%s)" % (cls, ", ".join(args))

    def _print_Sample(self, expr, **kwargs):
        return "Sample([%s])" % self.stringify(expr, ", ", 0)

    def _print_set(self, s, **kwargs):
        items = sorted(s, key=default_sort_key)

        args = ', '.join(self._print(item, **kwargs) for item in items)
        if not args:
            return "set()"
        return '{%s}' % args

    def _print_frozenset(self, s, **kwargs):
        if not s:
            return "frozenset()"
        return "frozenset(%s)" % self._print_set(s, **kwargs)

    def _print_SparseMatrix(self, expr, **kwargs):
        from sympy.matrices import Matrix
        return self._print(Matrix(expr), **kwargs)

    def _print_Sum(self, expr, **kwargs):
        def _xab_tostr(xab):
            if len(xab) == 1:
                return self._print(xab[0], **kwargs)
            else:
                return self._print((xab[0],) + tuple(xab[1:]), **kwargs)
        L = ', '.join([_xab_tostr(l) for l in expr.limits])
        return 'Sum(%s, %s)' % (self._print(expr.function, **kwargs), L)

    def _print_Symbol(self, expr, **kwargs):
        return expr.name
    _print_MatrixSymbol = _print_Symbol
    _print_RandomSymbol = _print_Symbol

    def _print_Identity(self, expr, **kwargs):
        return "I"

    def _print_ZeroMatrix(self, expr, **kwargs):
        return "0"

    def _print_Predicate(self, expr, **kwargs):
        return "Q.%s" % expr.name

    def _print_str(self, expr, **kwargs):
        return str(expr)

    def _print_tuple(self, expr, **kwargs):
        if len(expr) == 1:
            return "(%s,)" % self._print(expr[0], **kwargs)
        else:
            return "(%s)" % self.stringify(expr, ", ")

    def _print_Tuple(self, expr, **kwargs):
        return self._print_tuple(expr, **kwargs)

    def _print_Transpose(self, T, **kwargs):
        return "%s.T" % self.parenthesize(T.arg, PRECEDENCE["Pow"])

<<<<<<< HEAD
    def _print_Uniform(self, expr, **kwargs):
        return "Uniform(%s, %s)" % (expr.a, expr.b)
=======
    def _print_Uniform(self, expr):
        return "Uniform(%s, %s)" % (self._print(expr.a), self._print(expr.b))
>>>>>>> 02dcba15

    def _print_Union(self, expr, **kwargs):
        return 'Union(%s)' %(', '.join([self._print(a, **kwargs) for a in expr.args]))

    def _print_Complement(self, expr, **kwargs):
        return r' \ '.join(self._print(set_, **kwargs) for set_ in expr.args)

    def _print_Quantity(self, expr, **kwargs):
        if self._settings.get("abbrev", False):
            return "%s" % expr.abbrev
        return "%s" % expr.name

    def _print_Quaternion(self, expr, **kwargs):
        s = [self.parenthesize(i, PRECEDENCE["Mul"], strict=True) for i in expr.args]
        a = [s[0]] + [i+"*"+j for i, j in zip(s[1:], "ijk")]
        return " + ".join(a)

    def _print_Dimension(self, expr, **kwargs):
        return str(expr)

    def _print_Wild(self, expr, **kwargs):
        return expr.name + '_'

    def _print_WildFunction(self, expr, **kwargs):
        return expr.name + '_'

    def _print_Zero(self, expr, **kwargs):
        if self._settings.get("sympy_integers", False):
            return "S(0)"
        return "0"

    def _print_DMP(self, p, **kwargs):
        from sympy.core.sympify import SympifyError
        try:
            if p.ring is not None:
                # TODO incorporate order
                return self._print(p.ring.to_sympy(p), **kwargs)
        except SympifyError:
            pass

        cls = p.__class__.__name__
        rep = self._print(p.rep, **kwargs)
        dom = self._print(p.dom, **kwargs)
        ring = self._print(p.ring, **kwargs)

        return "%s(%s, %s, %s)" % (cls, rep, dom, ring)

    def _print_DMF(self, expr, **kwargs):
        return self._print_DMP(expr, **kwargs)

    def _print_Object(self, obj, **kwargs):
        return 'Object("%s")' % obj.name

    def _print_IdentityMorphism(self, morphism, **kwargs):
        return 'IdentityMorphism(%s)' % morphism.domain

    def _print_NamedMorphism(self, morphism, **kwargs):
        return 'NamedMorphism(%s, %s, "%s")' % \
               (morphism.domain, morphism.codomain, morphism.name)

    def _print_Category(self, category, **kwargs):
        return 'Category("%s")' % category.name

    def _print_BaseScalarField(self, field, **kwargs):
        return field._coord_sys._names[field._index]

    def _print_BaseVectorField(self, field, **kwargs):
        return 'e_%s' % field._coord_sys._names[field._index]

    def _print_Differential(self, diff, **kwargs):
        field = diff._form_field
        if hasattr(field, '_coord_sys'):
            return 'd%s' % field._coord_sys._names[field._index]
        else:
            return 'd(%s)' % self._print(field, **kwargs)

    def _print_Tr(self, expr, **kwargs):
        #TODO : Handle indices
        return "%s(%s)" % ("Tr", self._print(expr.args[0], **kwargs))


def sstr(expr, **settings):
    """Returns the expression as a string.

    For large expressions where speed is a concern, use the setting
    order='none'. If abbrev=True setting is used then units are printed in
    abbreviated form.

    Examples
    ========

    >>> from sympy import symbols, Eq, sstr
    >>> a, b = symbols('a b')
    >>> sstr(Eq(a + b, 0))
    'Eq(a + b, 0)'
    """

    p = StrPrinter(settings)
    s = p.doprint(expr)

    return s


class StrReprPrinter(StrPrinter):
    """(internal) -- see sstrrepr"""

    def _print_str(self, s):
        return repr(s)


def sstrrepr(expr, **settings):
    """return expr in mixed str/repr form

       i.e. strings are returned in repr form with quotes, and everything else
       is returned in str form.

       This function could be useful for hooking into sys.displayhook
    """

    p = StrReprPrinter(settings)
    s = p.doprint(expr)

    return s<|MERGE_RESOLUTION|>--- conflicted
+++ resolved
@@ -86,13 +86,8 @@
     def _print_Or(self, expr, **kwargs):
         return self.stringify(expr.args, " | ", PRECEDENCE["BitwiseOr"])
 
-<<<<<<< HEAD
     def _print_AppliedPredicate(self, expr, **kwargs):
-        return '%s(%s)' % (expr.func, expr.arg)
-=======
-    def _print_AppliedPredicate(self, expr):
-        return '%s(%s)' % (self._print(expr.func), self._print(expr.arg))
->>>>>>> 02dcba15
+        return '%s(%s)' % (self._print(expr.func, **kwargs), self._print(expr.arg, **kwargs))
 
     def _print_Basic(self, expr, **kwargs):
         l = [self._print(o, **kwargs) for o in expr.args]
@@ -145,13 +140,8 @@
     def _print_Exp1(self, expr, **kwargs):
         return 'E'
 
-<<<<<<< HEAD
     def _print_ExprCondPair(self, expr, **kwargs):
-        return '(%s, %s)' % (expr.expr, expr.cond)
-=======
-    def _print_ExprCondPair(self, expr):
-        return '(%s, %s)' % (self._print(expr.expr), self._print(expr.cond))
->>>>>>> 02dcba15
+        return '(%s, %s)' % (self._print(expr.expr, **kwargs), self._print(expr.cond, **kwargs))
 
     def _print_FiniteSet(self, s, **kwargs):
         s = sorted(s, key=default_sort_key)
@@ -217,13 +207,8 @@
         if len(args) == 1:
             return "Lambda(%s, %s)" % (self._print(args.args[0]), self._print(expr))
         else:
-<<<<<<< HEAD
             arg_string = ", ".join(self._print(arg, **kwargs) for arg in args)
-            return "Lambda((%s), %s)" % (arg_string, expr)
-=======
-            arg_string = ", ".join(self._print(arg) for arg in args)
-            return "Lambda((%s), %s)" % (arg_string, self._print(expr))
->>>>>>> 02dcba15
+            return "Lambda((%s), %s)" % (arg_string, self._print(expr, **kwargs))
 
     def _print_LatticeOp(self, expr, **kwargs):
         args = sorted(expr.args, key=default_sort_key)
@@ -358,13 +343,8 @@
     def _print_NegativeInfinity(self, expr, **kwargs):
         return '-oo'
 
-<<<<<<< HEAD
     def _print_Normal(self, expr, **kwargs):
-        return "Normal(%s, %s)" % (expr.mu, expr.sigma)
-=======
-    def _print_Normal(self, expr):
-        return "Normal(%s, %s)" % (self._print(expr.mu), self._print(expr.sigma))
->>>>>>> 02dcba15
+        return "Normal(%s, %s)" % (self._print(expr.mu, **kwargs), self._print(expr.sigma, **kwargs))
 
     def _print_Order(self, expr, **kwargs):
         if all(p is S.Zero for p in expr.point) or not len(expr.variables):
@@ -421,13 +401,8 @@
     def _print_TensAdd(self, expr, **kwargs):
         return expr._print(**kwargs)
 
-<<<<<<< HEAD
     def _print_PermutationGroup(self, expr, **kwargs):
-        p = ['    %s' % str(a) for a in expr.args]
-=======
-    def _print_PermutationGroup(self, expr):
-        p = ['    %s' % self._print(a) for a in expr.args]
->>>>>>> 02dcba15
+        p = ['    %s' % self._print(a, **kwargs) for a in expr.args]
         return 'PermutationGroup([\n%s])' % ',\n'.join(p)
 
     def _print_PDF(self, expr, **kwargs):
@@ -440,21 +415,13 @@
 
     def _print_PolyRing(self, ring, **kwargs):
         return "Polynomial ring in %s over %s with %s order" % \
-<<<<<<< HEAD
-            (", ".join(map(lambda arg: self._print(arg, **kwargs), ring.symbols)), ring.domain, ring.order)
-=======
-            (", ".join(map(self._print, ring.symbols)),
-            self._print(ring.domain), self._print(ring.order))
->>>>>>> 02dcba15
+            (", ".join(map(lambda rs: self._print(rs, **kwargs), ring.symbols)),
+            self._print(ring.domain, **kwargs), self._print(ring.order, **kwargs))
 
     def _print_FracField(self, field, **kwargs):
         return "Rational function field in %s over %s with %s order" % \
-<<<<<<< HEAD
-            (", ".join(map(lambda arg: self._print(arg, **kwargs), field.symbols)), field.domain, field.order)
-=======
-            (", ".join(map(self._print, field.symbols)),
-            self._print(field.domain), self._print(field.order))
->>>>>>> 02dcba15
+            (", ".join(map(lambda fs: self._print(fs, **kwargs), field.symbols)),
+            self._print(field.domain, **kwargs), self._print(field.order, **kwargs))
 
     def _print_FreeGroupElement(self, elm, **kwargs):
         return elm.__str__()
@@ -760,13 +727,8 @@
     def _print_Transpose(self, T, **kwargs):
         return "%s.T" % self.parenthesize(T.arg, PRECEDENCE["Pow"])
 
-<<<<<<< HEAD
     def _print_Uniform(self, expr, **kwargs):
-        return "Uniform(%s, %s)" % (expr.a, expr.b)
-=======
-    def _print_Uniform(self, expr):
-        return "Uniform(%s, %s)" % (self._print(expr.a), self._print(expr.b))
->>>>>>> 02dcba15
+        return "Uniform(%s, %s)" % (self._print(expr.a, **kwargs), self._print(expr.b, **kwargs))
 
     def _print_Union(self, expr, **kwargs):
         return 'Union(%s)' %(', '.join([self._print(a, **kwargs) for a in expr.args]))
