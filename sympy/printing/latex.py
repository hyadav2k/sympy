--- conflicted
+++ resolved
@@ -144,12 +144,8 @@
         "gothic_re_im": False,
         "decimal_separator": "period",
         "perm_cyclic": True,
-<<<<<<< HEAD
         "parenthesize_super": True
-    }
-=======
     }  # type: Dict[str, Any]
->>>>>>> 9f98339b
 
     def __init__(self, settings=None):
         Printer.__init__(self, settings)
