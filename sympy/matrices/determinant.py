from types import FunctionType

from sympy.core.numbers import Float, Integer
from sympy.core.singleton import S
from sympy.core.symbol import uniquely_named_symbol
from sympy.polys import PurePoly, cancel
from sympy.polys.matrices import DomainMatrix
from sympy.abc import lamda
from sympy.simplify.simplify import (simplify as _simplify,
    dotprodsimp as _dotprodsimp)
from sympy import sympify
from sympy.functions.combinatorial.numbers import nC
from sympy.polys.matrices.domainmatrix import DomainMatrix

from .common import MatrixError, NonSquareMatrixError
from .utilities import (
    _get_intermediate_simp, _get_intermediate_simp_bool,
    _iszero, _is_zero_after_expand_mul)


def _find_reasonable_pivot(col, iszerofunc=_iszero, simpfunc=_simplify):
    """ Find the lowest index of an item in ``col`` that is
    suitable for a pivot.  If ``col`` consists only of
    Floats, the pivot with the largest norm is returned.
    Otherwise, the first element where ``iszerofunc`` returns
    False is used.  If ``iszerofunc`` doesn't return false,
    items are simplified and retested until a suitable
    pivot is found.

    Returns a 4-tuple
        (pivot_offset, pivot_val, assumed_nonzero, newly_determined)
    where pivot_offset is the index of the pivot, pivot_val is
    the (possibly simplified) value of the pivot, assumed_nonzero
    is True if an assumption that the pivot was non-zero
    was made without being proved, and newly_determined are
    elements that were simplified during the process of pivot
    finding."""

    newly_determined = []
    col = list(col)
    # a column that contains a mix of floats and integers
    # but at least one float is considered a numerical
    # column, and so we do partial pivoting
    if all(isinstance(x, (Float, Integer)) for x in col) and any(
            isinstance(x, Float) for x in col):
        col_abs = [abs(x) for x in col]
        max_value = max(col_abs)
        if iszerofunc(max_value):
            # just because iszerofunc returned True, doesn't
            # mean the value is numerically zero.  Make sure
            # to replace all entries with numerical zeros
            if max_value != 0:
                newly_determined = [(i, 0) for i, x in enumerate(col) if x != 0]
            return (None, None, False, newly_determined)
        index = col_abs.index(max_value)
        return (index, col[index], False, newly_determined)

    # PASS 1 (iszerofunc directly)
    possible_zeros = []
    for i, x in enumerate(col):
        is_zero = iszerofunc(x)
        # is someone wrote a custom iszerofunc, it may return
        # BooleanFalse or BooleanTrue instead of True or False,
        # so use == for comparison instead of `is`
        if is_zero == False:
            # we found something that is definitely not zero
            return (i, x, False, newly_determined)
        possible_zeros.append(is_zero)

    # by this point, we've found no certain non-zeros
    if all(possible_zeros):
        # if everything is definitely zero, we have
        # no pivot
        return (None, None, False, newly_determined)

    # PASS 2 (iszerofunc after simplify)
    # we haven't found any for-sure non-zeros, so
    # go through the elements iszerofunc couldn't
    # make a determination about and opportunistically
    # simplify to see if we find something
    for i, x in enumerate(col):
        if possible_zeros[i] is not None:
            continue
        simped = simpfunc(x)
        is_zero = iszerofunc(simped)
        if is_zero == True or is_zero == False:
            newly_determined.append((i, simped))
        if is_zero == False:
            return (i, simped, False, newly_determined)
        possible_zeros[i] = is_zero

    # after simplifying, some things that were recognized
    # as zeros might be zeros
    if all(possible_zeros):
        # if everything is definitely zero, we have
        # no pivot
        return (None, None, False, newly_determined)

    # PASS 3 (.equals(0))
    # some expressions fail to simplify to zero, but
    # ``.equals(0)`` evaluates to True.  As a last-ditch
    # attempt, apply ``.equals`` to these expressions
    for i, x in enumerate(col):
        if possible_zeros[i] is not None:
            continue
        if x.equals(S.Zero):
            # ``.iszero`` may return False with
            # an implicit assumption (e.g., ``x.equals(0)``
            # when ``x`` is a symbol), so only treat it
            # as proved when ``.equals(0)`` returns True
            possible_zeros[i] = True
            newly_determined.append((i, S.Zero))

    if all(possible_zeros):
        return (None, None, False, newly_determined)

    # at this point there is nothing that could definitely
    # be a pivot.  To maintain compatibility with existing
    # behavior, we'll assume that an illdetermined thing is
    # non-zero.  We should probably raise a warning in this case
    i = possible_zeros.index(None)
    return (i, col[i], True, newly_determined)


def _find_reasonable_pivot_naive(col, iszerofunc=_iszero, simpfunc=None):
    """
    Helper that computes the pivot value and location from a
    sequence of contiguous matrix column elements. As a side effect
    of the pivot search, this function may simplify some of the elements
    of the input column. A list of these simplified entries and their
    indices are also returned.
    This function mimics the behavior of _find_reasonable_pivot(),
    but does less work trying to determine if an indeterminate candidate
    pivot simplifies to zero. This more naive approach can be much faster,
    with the trade-off that it may erroneously return a pivot that is zero.

    ``col`` is a sequence of contiguous column entries to be searched for
    a suitable pivot.
    ``iszerofunc`` is a callable that returns a Boolean that indicates
    if its input is zero, or None if no such determination can be made.
    ``simpfunc`` is a callable that simplifies its input. It must return
    its input if it does not simplify its input. Passing in
    ``simpfunc=None`` indicates that the pivot search should not attempt
    to simplify any candidate pivots.

    Returns a 4-tuple:
    (pivot_offset, pivot_val, assumed_nonzero, newly_determined)
    ``pivot_offset`` is the sequence index of the pivot.
    ``pivot_val`` is the value of the pivot.
    pivot_val and col[pivot_index] are equivalent, but will be different
    when col[pivot_index] was simplified during the pivot search.
    ``assumed_nonzero`` is a boolean indicating if the pivot cannot be
    guaranteed to be zero. If assumed_nonzero is true, then the pivot
    may or may not be non-zero. If assumed_nonzero is false, then
    the pivot is non-zero.
    ``newly_determined`` is a list of index-value pairs of pivot candidates
    that were simplified during the pivot search.
    """

    # indeterminates holds the index-value pairs of each pivot candidate
    # that is neither zero or non-zero, as determined by iszerofunc().
    # If iszerofunc() indicates that a candidate pivot is guaranteed
    # non-zero, or that every candidate pivot is zero then the contents
    # of indeterminates are unused.
    # Otherwise, the only viable candidate pivots are symbolic.
    # In this case, indeterminates will have at least one entry,
    # and all but the first entry are ignored when simpfunc is None.
    indeterminates = []
    for i, col_val in enumerate(col):
        col_val_is_zero = iszerofunc(col_val)
        if col_val_is_zero == False:
            # This pivot candidate is non-zero.
            return i, col_val, False, []
        elif col_val_is_zero is None:
            # The candidate pivot's comparison with zero
            # is indeterminate.
            indeterminates.append((i, col_val))

    if len(indeterminates) == 0:
        # All candidate pivots are guaranteed to be zero, i.e. there is
        # no pivot.
        return None, None, False, []

    if simpfunc is None:
        # Caller did not pass in a simplification function that might
        # determine if an indeterminate pivot candidate is guaranteed
        # to be nonzero, so assume the first indeterminate candidate
        # is non-zero.
        return indeterminates[0][0], indeterminates[0][1], True, []

    # newly_determined holds index-value pairs of candidate pivots
    # that were simplified during the search for a non-zero pivot.
    newly_determined = []
    for i, col_val in indeterminates:
        tmp_col_val = simpfunc(col_val)
        if id(col_val) != id(tmp_col_val):
            # simpfunc() simplified this candidate pivot.
            newly_determined.append((i, tmp_col_val))
            if iszerofunc(tmp_col_val) == False:
                # Candidate pivot simplified to a guaranteed non-zero value.
                return i, tmp_col_val, False, newly_determined

    return indeterminates[0][0], indeterminates[0][1], True, newly_determined


# This functions is a candidate for caching if it gets implemented for matrices.
def _berkowitz_toeplitz_matrix(M):
    """Return (A,T) where T the Toeplitz matrix used in the Berkowitz algorithm
    corresponding to ``M`` and A is the first principal submatrix.
    """

    # the 0 x 0 case is trivial
    if M.rows == 0 and M.cols == 0:
        return M._new(1,1, [M.one])

    #
    # Partition M = [ a_11  R ]
    #                  [ C     A ]
    #

    a, R = M[0,0],   M[0, 1:]
    C, A = M[1:, 0], M[1:,1:]

    #
    # The Toeplitz matrix looks like
    #
    #  [ 1                                     ]
    #  [ -a         1                          ]
    #  [ -RC       -a        1                 ]
    #  [ -RAC     -RC       -a       1         ]
    #  [ -RA**2C -RAC      -RC      -a       1 ]
    #  etc.

    # Compute the diagonal entries.
    # Because multiplying matrix times vector is so much
    # more efficient than matrix times matrix, recursively
    # compute -R * A**n * C.
    diags = [C]
    for i in range(M.rows - 2):
        diags.append(A.multiply(diags[i], dotprodsimp=None))
    diags = [(-R).multiply(d, dotprodsimp=None)[0, 0] for d in diags]
    diags = [M.one, -a] + diags

    def entry(i,j):
        if j > i:
            return M.zero
        return diags[i - j]

    toeplitz = M._new(M.cols + 1, M.rows, entry)
    return (A, toeplitz)


# This functions is a candidate for caching if it gets implemented for matrices.
def _berkowitz_vector(M):
    """ Run the Berkowitz algorithm and return a vector whose entries
        are the coefficients of the characteristic polynomial of ``M``.

        Given N x N matrix, efficiently compute
        coefficients of characteristic polynomials of ``M``
        without division in the ground domain.

        This method is particularly useful for computing determinant,
        principal minors and characteristic polynomial when ``M``
        has complicated coefficients e.g. polynomials. Semi-direct
        usage of this algorithm is also important in computing
        efficiently sub-resultant PRS.

        Assuming that M is a square matrix of dimension N x N and
        I is N x N identity matrix, then the Berkowitz vector is
        an N x 1 vector whose entries are coefficients of the
        polynomial

                        charpoly(M) = det(t*I - M)

        As a consequence, all polynomials generated by Berkowitz
        algorithm are monic.

        For more information on the implemented algorithm refer to:

        [1] S.J. Berkowitz, On computing the determinant in small
            parallel time using a small number of processors, ACM,
            Information Processing Letters 18, 1984, pp. 147-150

        [2] M. Keber, Division-Free computation of sub-resultants
            using Bezout matrices, Tech. Report MPI-I-2006-1-006,
            Saarbrucken, 2006
    """

    # handle the trivial cases
    if M.rows == 0 and M.cols == 0:
        return M._new(1, 1, [M.one])
    elif M.rows == 1 and M.cols == 1:
        return M._new(2, 1, [M.one, -M[0,0]])

    submat, toeplitz = _berkowitz_toeplitz_matrix(M)

    return toeplitz.multiply(_berkowitz_vector(submat), dotprodsimp=None)


def _adjugate(M, method="berkowitz"):
    """Returns the adjugate, or classical adjoint, of
    a matrix.  That is, the transpose of the matrix of cofactors.

    https://en.wikipedia.org/wiki/Adjugate

    Parameters
    ==========

    method : string, optional
        Method to use to find the cofactors, can be "bareiss", "berkowitz" or
        "lu".

    Examples
    ========

    >>> from sympy import Matrix
    >>> M = Matrix([[1, 2], [3, 4]])
    >>> M.adjugate()
    Matrix([
    [ 4, -2],
    [-3,  1]])

    See Also
    ========

    cofactor_matrix
    sympy.matrices.common.MatrixCommon.transpose
    """

    return M.cofactor_matrix(method=method).transpose()


def _charpoly_DOM(M, x):
    DOM = DomainMatrix.from_Matrix(M, extension=True)
    x = uniquely_named_symbol(x, M, modify=lambda s: '_' + s)
    return PurePoly(DOM.charpoly(), x, domain=DOM.domain)


# This functions is a candidate for caching if it gets implemented for matrices.
def _charpoly(M, x='lambda', simplify=_simplify):
    """Computes characteristic polynomial det(x*I - M) where I is
    the identity matrix.

    A PurePoly is returned, so using different variables for ``x`` does
    not affect the comparison or the polynomials:

    Parameters
    ==========

    x : string, optional
        Name for the "lambda" variable, defaults to "lambda".

    simplify : function, optional
        Simplification function to use on the characteristic polynomial
        calculated. Defaults to ``simplify``.

    Examples
    ========

    >>> from sympy import Matrix
    >>> from sympy.abc import x, y
    >>> M = Matrix([[1, 3], [2, 0]])
    >>> M.charpoly()
    PurePoly(lambda**2 - lambda - 6, lambda, domain='ZZ')
    >>> M.charpoly(x) == M.charpoly(y)
    True

    Specifying ``x`` is optional; a symbol named ``lambda`` is used by
    default (which looks good when pretty-printed in unicode):

    >>> M.charpoly().as_expr()
    lambda**2 - lambda - 6

    And if ``x`` clashes with an existing symbol, underscores will
    be prepended to the name to make it unique:

    >>> M = Matrix([[1, 2], [x, 0]])
    >>> M.charpoly(x).as_expr()
    _x**2 - _x - 2*x

    Whether you pass a symbol or not, the generator can be obtained
    with the gen attribute since it may not be the same as the symbol
    that was passed:

    >>> M.charpoly(x).gen
    _x
    >>> M.charpoly(x).gen == x
    False

    Notes
    =====

    The Samuelson-Berkowitz algorithm is used to compute
    the characteristic polynomial efficiently and without any
    division operations. Thus the characteristic polynomial over any
    commutative ring without zero divisors can be computed.

    If the determinant det(x*I - M) can be found out easily as
    in the case of an upper or a lower triangular matrix, then
    instead of Samuelson-Berkowitz algorithm, eigenvalues are computed
    and the characteristic polynomial with their help.

    See Also
    ========

    det
    """

    def _is_real(M):
        for a in M:
            if not a.is_real:
                return False
        return True

    if not M.is_square:
        raise NonSquareMatrixError()
    if M.is_symbolic() or not _is_real(M):
        if M.is_lower or M.is_upper:
            diagonal_elements = M.diagonal()
            x = uniquely_named_symbol(x, diagonal_elements, modify=lambda s: '_' + s)
            m = 1
            for i in diagonal_elements:
                m = m * (x - simplify(i))
            return PurePoly(m, x)

<<<<<<< HEAD
        berk_vector = _berkowitz_vector(M)
        x = uniquely_named_symbol(x, berk_vector, modify=lambda s: '_' + s)

        return PurePoly([simplify(a) for a in berk_vector], x)
=======
    return _charpoly_DOM(M, x)
>>>>>>> df75b595

    x = uniquely_named_symbol(x, lamda)
    A = DomainMatrix.from_Matrix(M)
    return PurePoly(A.charpoly(), x)

def _cofactor(M, i, j, method="berkowitz"):
    """Calculate the cofactor of an element.

    Parameters
    ==========

    method : string, optional
        Method to use to find the cofactors, can be "bareiss", "berkowitz" or
        "lu".

    Examples
    ========

    >>> from sympy import Matrix
    >>> M = Matrix([[1, 2], [3, 4]])
    >>> M.cofactor(0, 1)
    -3

    See Also
    ========

    cofactor_matrix
    minor
    minor_submatrix
    """

    if not M.is_square or M.rows < 1:
        raise NonSquareMatrixError()

    return (-1)**((i + j) % 2) * M.minor(i, j, method)


def _cofactor_matrix(M, method="berkowitz"):
    """Return a matrix containing the cofactor of each element.

    Parameters
    ==========

    method : string, optional
        Method to use to find the cofactors, can be "bareiss", "berkowitz" or
        "lu".

    Examples
    ========

    >>> from sympy import Matrix
    >>> M = Matrix([[1, 2], [3, 4]])
    >>> M.cofactor_matrix()
    Matrix([
    [ 4, -3],
    [-2,  1]])

    See Also
    ========

    cofactor
    minor
    minor_submatrix
    """

    if not M.is_square or M.rows < 1:
        raise NonSquareMatrixError()

    return M._new(M.rows, M.cols,
            lambda i, j: M.cofactor(i, j, method))

def _per(M):
    """Returns the permanent of a matrix. Unlike determinant,
    permanent is defined for both square and non-square matrices.

    For an m x n matrix, with m less than or equal to n,
    it is given as the sum over the permutations s of size
    less than or equal to m on [1, 2, . . . n] of the product
    from i = 1 to m of M[i, s[i]]. Taking the transpose will
    not affect the value of the permanent.

    In the case of a square matrix, this is the same as the permutation
    definition of the determinant, but it does not take the sign of the
    permutation into account. Computing the permanent with this definition
    is quite inefficient, so here the Ryser formula is used.

    Examples
    ========

    >>> from sympy import Matrix
    >>> M = Matrix([[1, 2, 3], [4, 5, 6], [7, 8, 9]])
    >>> M.per()
    450
    >>> M = Matrix([1, 5, 7])
    >>> M.per()
    13

    References
    ==========

    .. [1] Prof. Frank Ben's notes: https://math.berkeley.edu/~bernd/ban275.pdf
    .. [2] Wikipedia article on Permanent: https://en.wikipedia.org/wiki/Permanent_(mathematics)
    .. [3] https://reference.wolfram.com/language/ref/Permanent.html
    .. [4] Permanent of a rectangular matrix : https://arxiv.org/pdf/0904.3251.pdf
    """
    import itertools

    m, n = M.shape
    if m > n:
        M = M.T
        m, n = n, m
    s = list(range(n))

    subsets = []
    for i in range(1, m + 1):
        subsets += list(map(list, itertools.combinations(s, i)))

    perm = 0
    for subset in subsets:
        prod = 1
        sub_len = len(subset)
        for i in range(m):
             prod *= sum([M[i, j] for j in subset])
        perm += prod * (-1)**sub_len * nC(n - sub_len, m - sub_len)
    perm *= (-1)**m
    perm = sympify(perm)
    return perm.simplify()

# This functions is a candidate for caching if it gets implemented for matrices.
def _det(M, method="bareiss", iszerofunc=None):
    """Computes the determinant of a matrix if ``M`` is a concrete matrix object
    otherwise return an expressions ``Determinant(M)`` if ``M`` is a
    ``MatrixSymbol`` or other expression.

    Parameters
    ==========

    method : string, optional
        Specifies the algorithm used for computing the matrix determinant.

        If the matrix is at most 3x3, a hard-coded formula is used and the
        specified method is ignored. Otherwise, it defaults to
        ``'bareiss'``.

        Also, if the matrix is an upper or a lower triangular matrix, determinant
        is computed by simple multiplication of diagonal elements, and the
        specified method is ignored.

        If it is set to ``'bareiss'``, Bareiss' fraction-free algorithm will
        be used.

        If it is set to ``'berkowitz'``, Berkowitz' algorithm will be used.

        Otherwise, if it is set to ``'lu'``, LU decomposition will be used.

        .. note::
            For backward compatibility, legacy keys like "bareis" and
            "det_lu" can still be used to indicate the corresponding
            methods.
            And the keys are also case-insensitive for now. However, it is
            suggested to use the precise keys for specifying the method.

    iszerofunc : FunctionType or None, optional
        If it is set to ``None``, it will be defaulted to ``_iszero`` if the
        method is set to ``'bareiss'``, and ``_is_zero_after_expand_mul`` if
        the method is set to ``'lu'``.

        It can also accept any user-specified zero testing function, if it
        is formatted as a function which accepts a single symbolic argument
        and returns ``True`` if it is tested as zero and ``False`` if it
        tested as non-zero, and also ``None`` if it is undecidable.

    Returns
    =======

    det : Basic
        Result of determinant.

    Raises
    ======

    ValueError
        If unrecognized keys are given for ``method`` or ``iszerofunc``.

    NonSquareMatrixError
        If attempted to calculate determinant from a non-square matrix.

    Examples
    ========

    >>> from sympy import Matrix, eye, det
    >>> I3 = eye(3)
    >>> det(I3)
    1
    >>> M = Matrix([[1, 2], [3, 4]])
    >>> det(M)
    -2
    >>> det(M) == M.det()
    True
    """

    # sanitize `method`
    method = method.lower()

    if method == "bareis":
        method = "bareiss"
    elif method == "det_lu":
        method = "lu"

    if method not in ("bareiss", "berkowitz", "lu"):
        raise ValueError("Determinant method '%s' unrecognized" % method)

    if iszerofunc is None:
        if method == "bareiss":
            iszerofunc = _is_zero_after_expand_mul
        elif method == "lu":
            iszerofunc = _iszero

    elif not isinstance(iszerofunc, FunctionType):
        raise ValueError("Zero testing method '%s' unrecognized" % iszerofunc)

    n = M.rows

    if n == M.cols: # square check is done in individual method functions
        if M.is_upper or M.is_lower:
            m = 1
            for i in range(n):
                m = m * M[i, i]
            return _get_intermediate_simp(_dotprodsimp)(m)
        elif n == 0:
            return M.one
        elif n == 1:
            return M[0,0]
        elif n == 2:
            m = M[0, 0] * M[1, 1] - M[0, 1] * M[1, 0]
            return _get_intermediate_simp(_dotprodsimp)(m)
        elif n == 3:
            m =  (M[0, 0] * M[1, 1] * M[2, 2]
                + M[0, 1] * M[1, 2] * M[2, 0]
                + M[0, 2] * M[1, 0] * M[2, 1]
                - M[0, 2] * M[1, 1] * M[2, 0]
                - M[0, 0] * M[1, 2] * M[2, 1]
                - M[0, 1] * M[1, 0] * M[2, 2])
            return _get_intermediate_simp(_dotprodsimp)(m)

    if method == "bareiss":
        return M._eval_det_bareiss(iszerofunc=iszerofunc)
    elif method == "berkowitz":
        return M._eval_det_berkowitz()
    elif method == "lu":
        return M._eval_det_lu(iszerofunc=iszerofunc)
    else:
        raise MatrixError('unknown method for calculating determinant')


# This functions is a candidate for caching if it gets implemented for matrices.
def _det_bareiss(M, iszerofunc=_is_zero_after_expand_mul):
    """Compute matrix determinant using Bareiss' fraction-free
    algorithm which is an extension of the well known Gaussian
    elimination method. This approach is best suited for dense
    symbolic matrices and will result in a determinant with
    minimal number of fractions. It means that less term
    rewriting is needed on resulting formulae.

    Parameters
    ==========

    iszerofunc : function, optional
        The function to use to determine zeros when doing an LU decomposition.
        Defaults to ``lambda x: x.is_zero``.

    TODO: Implement algorithm for sparse matrices (SFF),
    http://www.eecis.udel.edu/~saunders/papers/sffge/it5.ps.
    """

    # Recursively implemented Bareiss' algorithm as per Deanna Richelle Leggett's
    # thesis http://www.math.usm.edu/perry/Research/Thesis_DRL.pdf
    def bareiss(mat, cumm=1):
        if mat.rows == 0:
            return mat.one
        elif mat.rows == 1:
            return mat[0, 0]

        # find a pivot and extract the remaining matrix
        # With the default iszerofunc, _find_reasonable_pivot slows down
        # the computation by the factor of 2.5 in one test.
        # Relevant issues: #10279 and #13877.
        pivot_pos, pivot_val, _, _ = _find_reasonable_pivot(mat[:, 0], iszerofunc=iszerofunc)
        if pivot_pos is None:
            return mat.zero

        # if we have a valid pivot, we'll do a "row swap", so keep the
        # sign of the det
        sign = (-1) ** (pivot_pos % 2)

        # we want every row but the pivot row and every column
        rows = list(i for i in range(mat.rows) if i != pivot_pos)
        cols = list(range(mat.cols))
        tmp_mat = mat.extract(rows, cols)

        def entry(i, j):
            ret = (pivot_val*tmp_mat[i, j + 1] - mat[pivot_pos, j + 1]*tmp_mat[i, 0]) / cumm
            if _get_intermediate_simp_bool(True):
                return _dotprodsimp(ret)
            elif not ret.is_Atom:
                return cancel(ret)
            return ret

        return sign*bareiss(M._new(mat.rows - 1, mat.cols - 1, entry), pivot_val)

    if not M.is_square:
        raise NonSquareMatrixError()

    if M.rows == 0:
        return M.one
        # sympy/matrices/tests/test_matrices.py contains a test that
        # suggests that the determinant of a 0 x 0 matrix is one, by
        # convention.

    return bareiss(M)


def _det_berkowitz(M):
    """ Use the Berkowitz algorithm to compute the determinant."""

    if not M.is_square:
        raise NonSquareMatrixError()

    if M.rows == 0:
        return M.one
        # sympy/matrices/tests/test_matrices.py contains a test that
        # suggests that the determinant of a 0 x 0 matrix is one, by
        # convention.

    berk_vector = _berkowitz_vector(M)
    return (-1)**(len(berk_vector) - 1) * berk_vector[-1]


# This functions is a candidate for caching if it gets implemented for matrices.
def _det_LU(M, iszerofunc=_iszero, simpfunc=None):
    """ Computes the determinant of a matrix from its LU decomposition.
    This function uses the LU decomposition computed by
    LUDecomposition_Simple().

    The keyword arguments iszerofunc and simpfunc are passed to
    LUDecomposition_Simple().
    iszerofunc is a callable that returns a boolean indicating if its
    input is zero, or None if it cannot make the determination.
    simpfunc is a callable that simplifies its input.
    The default is simpfunc=None, which indicate that the pivot search
    algorithm should not attempt to simplify any candidate pivots.
    If simpfunc fails to simplify its input, then it must return its input
    instead of a copy.

    Parameters
    ==========

    iszerofunc : function, optional
        The function to use to determine zeros when doing an LU decomposition.
        Defaults to ``lambda x: x.is_zero``.

    simpfunc : function, optional
        The simplification function to use when looking for zeros for pivots.
    """

    if not M.is_square:
        raise NonSquareMatrixError()

    if M.rows == 0:
        return M.one
        # sympy/matrices/tests/test_matrices.py contains a test that
        # suggests that the determinant of a 0 x 0 matrix is one, by
        # convention.

    lu, row_swaps = M.LUdecomposition_Simple(iszerofunc=iszerofunc,
            simpfunc=simpfunc)
    # P*A = L*U => det(A) = det(L)*det(U)/det(P) = det(P)*det(U).
    # Lower triangular factor L encoded in lu has unit diagonal => det(L) = 1.
    # P is a permutation matrix => det(P) in {-1, 1} => 1/det(P) = det(P).
    # LUdecomposition_Simple() returns a list of row exchange index pairs, rather
    # than a permutation matrix, but det(P) = (-1)**len(row_swaps).

    # Avoid forming the potentially time consuming  product of U's diagonal entries
    # if the product is zero.
    # Bottom right entry of U is 0 => det(A) = 0.
    # It may be impossible to determine if this entry of U is zero when it is symbolic.
    if iszerofunc(lu[lu.rows-1, lu.rows-1]):
        return M.zero

    # Compute det(P)
    det = -M.one if len(row_swaps)%2 else M.one

    # Compute det(U) by calculating the product of U's diagonal entries.
    # The upper triangular portion of lu is the upper triangular portion of the
    # U factor in the LU decomposition.
    for k in range(lu.rows):
        det *= lu[k, k]

    # return det(P)*det(U)
    return det


def _minor(M, i, j, method="berkowitz"):
    """Return the (i,j) minor of ``M``.  That is,
    return the determinant of the matrix obtained by deleting
    the `i`th row and `j`th column from ``M``.

    Parameters
    ==========

    i, j : int
        The row and column to exclude to obtain the submatrix.

    method : string, optional
        Method to use to find the determinant of the submatrix, can be
        "bareiss", "berkowitz" or "lu".

    Examples
    ========

    >>> from sympy import Matrix
    >>> M = Matrix([[1, 2, 3], [4, 5, 6], [7, 8, 9]])
    >>> M.minor(1, 1)
    -12

    See Also
    ========

    minor_submatrix
    cofactor
    det
    """

    if not M.is_square:
        raise NonSquareMatrixError()

    return M.minor_submatrix(i, j).det(method=method)


def _minor_submatrix(M, i, j):
    """Return the submatrix obtained by removing the `i`th row
    and `j`th column from ``M`` (works with Pythonic negative indices).

    Parameters
    ==========

    i, j : int
        The row and column to exclude to obtain the submatrix.

    Examples
    ========

    >>> from sympy import Matrix
    >>> M = Matrix([[1, 2, 3], [4, 5, 6], [7, 8, 9]])
    >>> M.minor_submatrix(1, 1)
    Matrix([
    [1, 3],
    [7, 9]])

    See Also
    ========

    minor
    cofactor
    """

    if i < 0:
        i += M.rows
    if j < 0:
        j += M.cols

    if not 0 <= i < M.rows or not 0 <= j < M.cols:
        raise ValueError("`i` and `j` must satisfy 0 <= i < ``M.rows`` "
                            "(%d)" % M.rows + "and 0 <= j < ``M.cols`` (%d)." % M.cols)

    rows = [a for a in range(M.rows) if a != i]
    cols = [a for a in range(M.cols) if a != j]

    return M.extract(rows, cols)<|MERGE_RESOLUTION|>--- conflicted
+++ resolved
@@ -423,14 +423,10 @@
                 m = m * (x - simplify(i))
             return PurePoly(m, x)
 
-<<<<<<< HEAD
         berk_vector = _berkowitz_vector(M)
         x = uniquely_named_symbol(x, berk_vector, modify=lambda s: '_' + s)
 
         return PurePoly([simplify(a) for a in berk_vector], x)
-=======
-    return _charpoly_DOM(M, x)
->>>>>>> df75b595
 
     x = uniquely_named_symbol(x, lamda)
     A = DomainMatrix.from_Matrix(M)
