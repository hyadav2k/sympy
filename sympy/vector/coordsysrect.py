from sympy.utilities.exceptions import SymPyDeprecationWarning
from sympy.core.basic import Basic
from sympy.core.compatibility import string_types, range
from sympy.core.cache import cacheit
from sympy.core import S
from sympy.vector.scalar import BaseScalar
from sympy import Matrix
from sympy import eye, trigsimp, ImmutableMatrix as Matrix, Symbol, sin, cos, sqrt, diff, Tuple, simplify
import sympy.vector
from sympy.vector.orienters import (Orienter, AxisOrienter, BodyOrienter,
                                    SpaceOrienter, QuaternionOrienter)


def CoordSysCartesian(*args, **kwargs):
    SymPyDeprecationWarning(
        feature="CoordSysCartesian",
        useinstead="CoordSys3D",
        deprecated_since_version="1.1"
    ).warn()
    return CoordSys3D(*args, **kwargs)


class CoordSys3D(Basic):
    """
    Represents a coordinate system in 3-D space.
    """

    def __new__(cls, name, location=None, rotation_matrix=None,
                parent=None, vector_names=None, variable_names=None):
        """
        The orientation/location parameters are necessary if this system
        is being defined at a certain orientation or location wrt another.

        Parameters
        ==========

        name : str
            The name of the new CoordSysCartesian instance.

        location : Vector
            The position vector of the new system's origin wrt the parent
            instance.

        rotation_matrix : SymPy ImmutableMatrix
            The rotation matrix of the new coordinate system with respect
            to the parent. In other words, the output of
            new_system.rotation_matrix(parent).

        parent : CoordSys3D
            The coordinate system wrt which the orientation/location
            (or both) is being defined.

        vector_names, variable_names : iterable(optional)
            Iterables of 3 strings each, with custom names for base
            vectors and base scalars of the new system respectively.
            Used for simple str printing.

        """

        name = str(name)
        Vector = sympy.vector.Vector
        BaseVector = sympy.vector.BaseVector
        Point = sympy.vector.Point
        if not isinstance(name, string_types):
            raise TypeError("name should be a string")

        # If orientation information has been provided, store
        # the rotation matrix accordingly
        if rotation_matrix is None:
            parent_orient = Matrix(eye(3))
        else:
            if not isinstance(rotation_matrix, Matrix):
                raise TypeError("rotation_matrix should be an Immutable" +
                                "Matrix instance")
            parent_orient = rotation_matrix

        # If location information is not given, adjust the default
        # location as Vector.zero
        if parent is not None:
            if not isinstance(parent, CoordSys3D):
                raise TypeError("parent should be a " +
                                "CoordSysCartesian/None")
            if location is None:
                location = Vector.zero
            else:
                if not isinstance(location, Vector):
                    raise TypeError("location should be a Vector")
                # Check that location does not contain base
                # scalars
                for x in location.free_symbols:
                    if isinstance(x, BaseScalar):
                        raise ValueError("location should not contain" +
                                         " BaseScalars")
            origin = parent.origin.locate_new(name + '.origin',
                                              location)
        else:
            location = Vector.zero
            origin = Point(name + '.origin')

        # All systems that are defined as 'roots' are unequal, unless
        # they have the same name.
        # Systems defined at same orientation/position wrt the same
        # 'parent' are equal, irrespective of the name.
        # This is true even if the same orientation is provided via
        # different methods like Axis/Body/Space/Quaternion.
        # However, coincident systems may be seen as unequal if
        # positioned/oriented wrt different parents, even though
        # they may actually be 'coincident' wrt the root system.
        if parent is not None:
            obj = super(CoordSys3D, cls).__new__(
                cls, Symbol(name), location, parent_orient, parent)
        else:
            obj = super(CoordSys3D, cls).__new__(
                cls, Symbol(name), location, parent_orient)
        obj._name = name

        # Initialize the base vectors
        if vector_names is None:
            vector_names = (name + '.i', name + '.j', name + '.k')
            latex_vects = [(r'\mathbf{\hat{i}_{%s}}' % name),
                           (r'\mathbf{\hat{j}_{%s}}' % name),
                           (r'\mathbf{\hat{k}_{%s}}' % name)]
            pretty_vects = (name + '_i', name + '_j', name + '_k')
        else:
            _check_strings('vector_names', vector_names)
            vector_names = list(vector_names)
            latex_vects = [(r'\mathbf{\hat{%s}_{%s}}' % (x, name)) for
                           x in vector_names]
            pretty_vects = [(name + '_' + x) for x in vector_names]

        obj._i = BaseVector(vector_names[0], 0, obj,
                            pretty_vects[0], latex_vects[0])
        obj._j = BaseVector(vector_names[1], 1, obj,
                            pretty_vects[1], latex_vects[1])
        obj._k = BaseVector(vector_names[2], 2, obj,
                            pretty_vects[2], latex_vects[2])

        # Initialize the base scalars
        if variable_names is None:
            variable_names = (name + '.x', name + '.y', name + '.z')
            latex_scalars = [(r"\mathbf{{x}_{%s}}" % name),
                             (r"\mathbf{{y}_{%s}}" % name),
                             (r"\mathbf{{z}_{%s}}" % name)]
            pretty_scalars = (name + '_x', name + '_y', name + '_z')
        else:
            _check_strings('variable_names', vector_names)
            variable_names = list(variable_names)
            latex_scalars = [(r"\mathbf{{%s}_{%s}}" % (x, name)) for
                             x in variable_names]
            pretty_scalars = [(name + '_' + x) for x in variable_names]

        obj._x = BaseScalar(variable_names[0], 0, obj,
                            pretty_scalars[0], latex_scalars[0])
        obj._y = BaseScalar(variable_names[1], 1, obj,
                            pretty_scalars[1], latex_scalars[1])
        obj._z = BaseScalar(variable_names[2], 2, obj,
                            pretty_scalars[2], latex_scalars[2])

        obj._h1 = S.One
        obj._h2 = S.One
        obj._h3 = S.One

        obj._transformation_eqs = obj._x, obj._y, obj._y

        # Assign params
        obj._parent = parent
        if obj._parent is not None:
            obj._root = obj._parent._root
        else:
            obj._root = obj

        obj._parent_rotation_matrix = parent_orient
        obj._origin = origin

        # Return the instance
        return obj

    def __str__(self, printer=None):
        return self._name

    __repr__ = __str__
    _sympystr = __str__

    def __iter__(self):
        return iter([self.i, self.j, self.k])

    def _connect_to_standard_cartesian(self,  curv_coord_type):
        """
        Change the type of orthogonal curvilinear system. It could be done
        by tuple of transformation equations or by choosing one of pre-defined
        coordinate system.

        Parameters
        ==========

        :param curv_coord_type: str, tuple

        """
        if type(curv_coord_type) is str:
            self._set_transformation_equations_mapping(curv_coord_type)
            self._set_lame_coefficient_mapping(curv_coord_type)

        elif isinstance(curv_coord_type, (tuple, list, Tuple)) and len(curv_coord_type) == 3:
            self._transformation_eqs = curv_coord_type
            self._h1, self._h2, self._h3 = self._calculate_lame_coefficients(curv_coord_type)

        elif isinstance(curv_coord_type, (tuple, list, Tuple)) and len(curv_coord_type) == 2:
            self._transformation_eqs = \
            tuple([eq.subs({curv_coord_type[0][0]: self.x,
                            curv_coord_type[0][1]: self.y,
                            curv_coord_type[0][2]: self.z}) for eq in curv_coord_type[1]])
            self._h1, self._h2, self._h3 = self._calculate_lame_coefficients(self._transformation_equations())

        else:
            raise ValueError("Wrong set of parameter.")

<<<<<<< HEAD
        if not self._check_orthogonality():
            raise ValueError("The transformation equation does not create orthogonal coordinate system")

    def _check_orthogonality(self):
=======
        if not self._check_orthogonality(self._inv_transformation_eqs):
            raise ValueError("The transformation equation does not create orthogonal coordinate system")

    def _check_orthogonality(self, equations):
>>>>>>> d32e42d1
        """
        Helper method for _connect_to_cartesian. It checks if
        set of transformation equations create orthogonal curvilinear
        coordinate system

        Parameters
        ==========

        equations : tuple
            Tuple of transformation equations

        """
<<<<<<< HEAD

        eq = self._transformation_equations()

        v1 = Matrix([diff(eq[0], self.x), diff(eq[1], self.x), diff(eq[2], self.x)])
        v2 = Matrix([diff(eq[0], self.y), diff(eq[1], self.y), diff(eq[2], self.y)])
        v3 = Matrix([diff(eq[0], self.z), diff(eq[1], self.z), diff(eq[2], self.z)])

        if any(simplify(i[0]+i[1]+i[2]) == 0 for i in (v1, v2, v3)):
            return False
        else:
            if v1.dot(v2) == 0 and v2.dot(v3) == 0 and v3.dot(v1) == 0:
                return True
            else:
                return False
=======
        v1 = self.i*equations[0]
        v2 = self.j*equations[1]
        v3 = self.k*equations[2]

        if v1.dot(self.j*equations[1]) == 0 and v2.dot(self.k*equations[2]) == 0\
            and v3.dot(self.i*equations[0]) == 0:
            return True
        else:
            return False
>>>>>>> d32e42d1

    def _set_transformation_equations_mapping(self, curv_coord_name):
        """
        Store information about some default, pre-defined transformation
        equations.

        Parameters
        ==========

        curv_coord_name : str
            The type of the new coordinate system.

        """
        equations_mapping = {
            'cartesian': (self.x, self.y, self.z),
            'spherical': (self.x * sin(self.y) * cos(self.z),
                          self.x * sin(self.y) * sin(self.z),
                          self.x * cos(self.y)),
            'cylindrical': (self.x * cos(self.y),
                            self.x * sin(self.y),
                            self.z)
        }
        if curv_coord_name not in equations_mapping:
            raise ValueError('Wrong set of parameters.'
                             'Type of coordinate system is defined')
        self._transformation_eqs = equations_mapping[curv_coord_name]

    def _set_lame_coefficient_mapping(self, curv_coord_name):
        """
        Store information about Lame coefficient, for pre-defined
        curvilinear coordinate systems. Return tuple with scaling
        factor.

        Parameters
        ==========

        curv_coord_name : str
            The type of the new coordinate system.

        """

        coefficient_mapping = {
            'cartesian': (1, 1, 1),
            'spherical': (1, self.x, self.x * sin(self.y)),
            'cylindrical': (1, self.y, 1)
        }
        if curv_coord_name not in coefficient_mapping:
            raise ValueError('Wrong set of parameters. Type of coordinate system is defined')
        self._h1, self._h2, self._h3 = coefficient_mapping[curv_coord_name]

    def _calculate_lame_coefficients(self, equations):
        """
        Helper method for set_coordinate_type. It calculates Lame coefficients
        for given transformations equations.

        Parameters
        ==========

        equations : tuple
            Tuple of transformation equations

        """

        h1 = sqrt(diff(equations[0], self.x)**2 +
                  diff(equations[1], self.x)**2 +
                  diff(equations[2], self.x)**2)

        h2 = sqrt(diff(equations[0], self.y)**2 +
                  diff(equations[1], self.y)**2 +
                  diff(equations[2], self.y)**2)

        h3 = sqrt(diff(equations[0], self.z)**2 +
                  diff(equations[1], self.z)**2 +
                  diff(equations[2], self.z)**2)
        return h1, h2, h3

    @property
    def origin(self):
        return self._origin

    @property
    def delop(self):
        SymPyDeprecationWarning(
            feature="delop operator inside coordinate system",
            useinstead="it as instance Del class",
            deprecated_since_version="1.1"
            ).warn()
        from sympy.vector.deloperator import Del
        return Del()

    @property
    def i(self):
        return self._i

    @property
    def j(self):
        return self._j

    @property
    def k(self):
        return self._k

    @property
    def x(self):
        return self._x

    @property
    def y(self):
        return self._y

    @property
    def z(self):
        return self._z

    def base_vectors(self):
        return self._i, self._j, self._k

    def base_scalars(self):
        return self._x, self._y, self._z

    def lame_coefficients(self):
        return self._h1, self._h2, self._h3

    def _transformation_equations(self):
        return self._transformation_eqs[:]

    @cacheit
    def rotation_matrix(self, other):
        """
        Returns the direction cosine matrix(DCM), also known as the
        'rotation matrix' of this coordinate system with respect to
        another system.

        If v_a is a vector defined in system 'A' (in matrix format)
        and v_b is the same vector defined in system 'B', then
        v_a = A.rotation_matrix(B) * v_b.

        A SymPy Matrix is returned.

        Parameters
        ==========

        other : CoordSysCartesian
            The system which the DCM is generated to.

        Examples
        ========

        >>> from sympy.vector import CoordSys3D
        >>> from sympy import symbols
        >>> q1 = symbols('q1')
        >>> N = CoordSys3D('N')
        >>> A = N.orient_new_axis('A', q1, N.i)
        >>> N.rotation_matrix(A)
        Matrix([
        [1,       0,        0],
        [0, cos(q1), -sin(q1)],
        [0, sin(q1),  cos(q1)]])

        """

        from sympy.vector.functions import _path
        if not isinstance(other, CoordSys3D):
            raise TypeError(str(other) +
                            " is not a CoordSysCartesian")
        # Handle special cases
        if other == self:
            return eye(3)
        elif other == self._parent:
            return self._parent_rotation_matrix
        elif other._parent == self:
            return other._parent_rotation_matrix.T
        # Else, use tree to calculate position
        rootindex, path = _path(self, other)
        result = eye(3)
        i = -1
        for i in range(rootindex):
            result *= path[i]._parent_rotation_matrix
        i += 2
        while i < len(path):
            result *= path[i]._parent_rotation_matrix.T
            i += 1
        return result

    @cacheit
    def position_wrt(self, other):
        """
        Returns the position vector of the origin of this coordinate
        system with respect to another Point/CoordSysCartesian.

        Parameters
        ==========

        other : Point/CoordSysCartesian
            If other is a Point, the position of this system's origin
            wrt it is returned. If its an instance of CoordSyRect,
            the position wrt its origin is returned.

        Examples
        ========

        >>> from sympy.vector import CoordSys3D
        >>> N = CoordSys3D('N')
        >>> N1 = N.locate_new('N1', 10 * N.i)
        >>> N.position_wrt(N1)
        (-10)*N.i

        """
        return self.origin.position_wrt(other)

    def scalar_map(self, other):
        """
        Returns a dictionary which expresses the coordinate variables
        (base scalars) of this frame in terms of the variables of
        otherframe.

        Parameters
        ==========

        otherframe : CoordSysCartesian
            The other system to map the variables to.

        Examples
        ========

        >>> from sympy.vector import CoordSys3D
        >>> from sympy import Symbol
        >>> A = CoordSys3D('A')
        >>> q = Symbol('q')
        >>> B = A.orient_new_axis('B', q, A.k)
        >>> A.scalar_map(B)
        {A.x: -sin(q)*B.y + cos(q)*B.x, A.y: sin(q)*B.x + cos(q)*B.y, A.z: B.z}

        """

        relocated_scalars = []
        origin_coords = tuple(self.position_wrt(other).to_matrix(other))
        for i, x in enumerate(other.base_scalars()):
            relocated_scalars.append(x - origin_coords[i])

        vars_matrix = (self.rotation_matrix(other) *
                       Matrix(relocated_scalars))
        mapping = {}
        for i, x in enumerate(self.base_scalars()):
            mapping[x] = trigsimp(vars_matrix[i])
        return mapping

    def locate_new(self, name, position, vector_names=None,
                   variable_names=None):
        """
        Returns a CoordSysCartesian with its origin located at the given
        position wrt this coordinate system's origin.

        Parameters
        ==========

        name : str
            The name of the new CoordSysCartesian instance.

        position : Vector
            The position vector of the new system's origin wrt this
            one.

        vector_names, variable_names : iterable(optional)
            Iterables of 3 strings each, with custom names for base
            vectors and base scalars of the new system respectively.
            Used for simple str printing.

        Examples
        ========

        >>> from sympy.vector import CoordSys3D
        >>> A = CoordSys3D('A')
        >>> B = A.locate_new('B', 10 * A.i)
        >>> B.origin.position_wrt(A.origin)
        10*A.i

        """

        return CoordSys3D(name, location=position,
                          vector_names=vector_names,
                          variable_names=variable_names,
                          parent=self)

    def orient_new(self, name, orienters, location=None,
                   vector_names=None, variable_names=None):
        """
        Creates a new CoordSysCartesian oriented in the user-specified way
        with respect to this system.

        Please refer to the documentation of the orienter classes
        for more information about the orientation procedure.

        Parameters
        ==========

        name : str
            The name of the new CoordSysCartesian instance.

        orienters : iterable/Orienter
            An Orienter or an iterable of Orienters for orienting the
            new coordinate system.
            If an Orienter is provided, it is applied to get the new
            system.
            If an iterable is provided, the orienters will be applied
            in the order in which they appear in the iterable.

        location : Vector(optional)
            The location of the new coordinate system's origin wrt this
            system's origin. If not specified, the origins are taken to
            be coincident.

        vector_names, variable_names : iterable(optional)
            Iterables of 3 strings each, with custom names for base
            vectors and base scalars of the new system respectively.
            Used for simple str printing.

        Examples
        ========

        >>> from sympy.vector import CoordSys3D
        >>> from sympy import symbols
        >>> q0, q1, q2, q3 = symbols('q0 q1 q2 q3')
        >>> N = CoordSys3D('N')

        Using an AxisOrienter

        >>> from sympy.vector import AxisOrienter
        >>> axis_orienter = AxisOrienter(q1, N.i + 2 * N.j)
        >>> A = N.orient_new('A', (axis_orienter, ))

        Using a BodyOrienter

        >>> from sympy.vector import BodyOrienter
        >>> body_orienter = BodyOrienter(q1, q2, q3, '123')
        >>> B = N.orient_new('B', (body_orienter, ))

        Using a SpaceOrienter

        >>> from sympy.vector import SpaceOrienter
        >>> space_orienter = SpaceOrienter(q1, q2, q3, '312')
        >>> C = N.orient_new('C', (space_orienter, ))

        Using a QuaternionOrienter

        >>> from sympy.vector import QuaternionOrienter
        >>> q_orienter = QuaternionOrienter(q0, q1, q2, q3)
        >>> D = N.orient_new('D', (q_orienter, ))

        """

        if isinstance(orienters, Orienter):
            if isinstance(orienters, AxisOrienter):
                final_matrix = orienters.rotation_matrix(self)
            else:
                final_matrix = orienters.rotation_matrix()
            # TODO: trigsimp is needed here so that the matrix becomes
            # canonical (scalar_map also calls trigsimp; without this, you can
            # end up with the same CoordinateSystem that compares differently
            # due to a differently formatted matrix). However, this is
            # probably not so good for performance.
            final_matrix = trigsimp(final_matrix)
        else:
            final_matrix = Matrix(eye(3))
            for orienter in orienters:
                if isinstance(orienter, AxisOrienter):
                    final_matrix *= orienter.rotation_matrix(self)
                else:
                    final_matrix *= orienter.rotation_matrix()

        return CoordSys3D(name, rotation_matrix=final_matrix,
                          vector_names=vector_names,
                          variable_names=variable_names,
                          location=location,
                          parent=self)

    def orient_new_axis(self, name, angle, axis, location=None,
                        vector_names=None, variable_names=None):
        """
        Axis rotation is a rotation about an arbitrary axis by
        some angle. The angle is supplied as a SymPy expr scalar, and
        the axis is supplied as a Vector.

        Parameters
        ==========

        name : string
            The name of the new coordinate system

        angle : Expr
            The angle by which the new system is to be rotated

        axis : Vector
            The axis around which the rotation has to be performed

        location : Vector(optional)
            The location of the new coordinate system's origin wrt this
            system's origin. If not specified, the origins are taken to
            be coincident.

        vector_names, variable_names : iterable(optional)
            Iterables of 3 strings each, with custom names for base
            vectors and base scalars of the new system respectively.
            Used for simple str printing.

        Examples
        ========

        >>> from sympy.vector import CoordSys3D
        >>> from sympy import symbols
        >>> q1 = symbols('q1')
        >>> N = CoordSys3D('N')
        >>> B = N.orient_new_axis('B', q1, N.i + 2 * N.j)

        """

        orienter = AxisOrienter(angle, axis)
        return self.orient_new(name, orienter,
                               location=location,
                               vector_names=vector_names,
                               variable_names=variable_names)

    def orient_new_body(self, name, angle1, angle2, angle3,
                        rotation_order, location=None,
                        vector_names=None, variable_names=None):
        """
        Body orientation takes this coordinate system through three
        successive simple rotations.

        Body fixed rotations include both Euler Angles and
        Tait-Bryan Angles, see http://en.wikipedia.org/wiki/Euler_angles.

        Parameters
        ==========

        name : string
            The name of the new coordinate system

        angle1, angle2, angle3 : Expr
            Three successive angles to rotate the coordinate system by

        rotation_order : string
            String defining the order of axes for rotation

        location : Vector(optional)
            The location of the new coordinate system's origin wrt this
            system's origin. If not specified, the origins are taken to
            be coincident.

        vector_names, variable_names : iterable(optional)
            Iterables of 3 strings each, with custom names for base
            vectors and base scalars of the new system respectively.
            Used for simple str printing.

        Examples
        ========

        >>> from sympy.vector import CoordSys3D
        >>> from sympy import symbols
        >>> q1, q2, q3 = symbols('q1 q2 q3')
        >>> N = CoordSys3D('N')

        A 'Body' fixed rotation is described by three angles and
        three body-fixed rotation axes. To orient a coordinate system D
        with respect to N, each sequential rotation is always about
        the orthogonal unit vectors fixed to D. For example, a '123'
        rotation will specify rotations about N.i, then D.j, then
        D.k. (Initially, D.i is same as N.i)
        Therefore,

        >>> D = N.orient_new_body('D', q1, q2, q3, '123')

        is same as

        >>> D = N.orient_new_axis('D', q1, N.i)
        >>> D = D.orient_new_axis('D', q2, D.j)
        >>> D = D.orient_new_axis('D', q3, D.k)

        Acceptable rotation orders are of length 3, expressed in XYZ or
        123, and cannot have a rotation about about an axis twice in a row.

        >>> B = N.orient_new_body('B', q1, q2, q3, '123')
        >>> B = N.orient_new_body('B', q1, q2, 0, 'ZXZ')
        >>> B = N.orient_new_body('B', 0, 0, 0, 'XYX')

        """

        orienter = BodyOrienter(angle1, angle2, angle3, rotation_order)
        return self.orient_new(name, orienter,
                               location=location,
                               vector_names=vector_names,
                               variable_names=variable_names)

    def orient_new_space(self, name, angle1, angle2, angle3,
                         rotation_order, location=None,
                         vector_names=None, variable_names=None):
        """
        Space rotation is similar to Body rotation, but the rotations
        are applied in the opposite order.

        Parameters
        ==========

        name : string
            The name of the new coordinate system

        angle1, angle2, angle3 : Expr
            Three successive angles to rotate the coordinate system by

        rotation_order : string
            String defining the order of axes for rotation

        location : Vector(optional)
            The location of the new coordinate system's origin wrt this
            system's origin. If not specified, the origins are taken to
            be coincident.

        vector_names, variable_names : iterable(optional)
            Iterables of 3 strings each, with custom names for base
            vectors and base scalars of the new system respectively.
            Used for simple str printing.

        See Also
        ========

        CoordSysCartesian.orient_new_body : method to orient via Euler
            angles

        Examples
        ========

        >>> from sympy.vector import CoordSys3D
        >>> from sympy import symbols
        >>> q1, q2, q3 = symbols('q1 q2 q3')
        >>> N = CoordSys3D('N')

        To orient a coordinate system D with respect to N, each
        sequential rotation is always about N's orthogonal unit vectors.
        For example, a '123' rotation will specify rotations about
        N.i, then N.j, then N.k.
        Therefore,

        >>> D = N.orient_new_space('D', q1, q2, q3, '312')

        is same as

        >>> B = N.orient_new_axis('B', q1, N.i)
        >>> C = B.orient_new_axis('C', q2, N.j)
        >>> D = C.orient_new_axis('D', q3, N.k)

        """

        orienter = SpaceOrienter(angle1, angle2, angle3, rotation_order)
        return self.orient_new(name, orienter,
                               location=location,
                               vector_names=vector_names,
                               variable_names=variable_names)

    def orient_new_quaternion(self, name, q0, q1, q2, q3, location=None,
                              vector_names=None, variable_names=None):
        """
        Quaternion orientation orients the new CoordSysCartesian with
        Quaternions, defined as a finite rotation about lambda, a unit
        vector, by some amount theta.

        This orientation is described by four parameters:

        q0 = cos(theta/2)

        q1 = lambda_x sin(theta/2)

        q2 = lambda_y sin(theta/2)

        q3 = lambda_z sin(theta/2)

        Quaternion does not take in a rotation order.

        Parameters
        ==========

        name : string
            The name of the new coordinate system

        q0, q1, q2, q3 : Expr
            The quaternions to rotate the coordinate system by

        location : Vector(optional)
            The location of the new coordinate system's origin wrt this
            system's origin. If not specified, the origins are taken to
            be coincident.

        vector_names, variable_names : iterable(optional)
            Iterables of 3 strings each, with custom names for base
            vectors and base scalars of the new system respectively.
            Used for simple str printing.

        Examples
        ========

        >>> from sympy.vector import CoordSys3D
        >>> from sympy import symbols
        >>> q0, q1, q2, q3 = symbols('q0 q1 q2 q3')
        >>> N = CoordSys3D('N')
        >>> B = N.orient_new_quaternion('B', q0, q1, q2, q3)

        """

        orienter = QuaternionOrienter(q0, q1, q2, q3)
        return self.orient_new(name, orienter,
                               location=location,
                               vector_names=vector_names,
                               variable_names=variable_names)

    def __init__(self, name, location=None, rotation_matrix=None,
                 parent=None, vector_names=None, variable_names=None,
                 latex_vects=None, pretty_vects=None, latex_scalars=None,
                 pretty_scalars=None):
        # Dummy initializer for setting docstring
        pass

    __init__.__doc__ = __new__.__doc__


def _check_strings(arg_name, arg):
    errorstr = arg_name + " must be an iterable of 3 string-types"
    if len(arg) != 3:
        raise ValueError(errorstr)
    try:
        for s in arg:
            if not isinstance(s, string_types):
                raise TypeError(errorstr)
    except:
        raise TypeError(errorstr)<|MERGE_RESOLUTION|>--- conflicted
+++ resolved
@@ -214,17 +214,10 @@
         else:
             raise ValueError("Wrong set of parameter.")
 
-<<<<<<< HEAD
         if not self._check_orthogonality():
             raise ValueError("The transformation equation does not create orthogonal coordinate system")
 
     def _check_orthogonality(self):
-=======
-        if not self._check_orthogonality(self._inv_transformation_eqs):
-            raise ValueError("The transformation equation does not create orthogonal coordinate system")
-
-    def _check_orthogonality(self, equations):
->>>>>>> d32e42d1
         """
         Helper method for _connect_to_cartesian. It checks if
         set of transformation equations create orthogonal curvilinear
@@ -237,7 +230,6 @@
             Tuple of transformation equations
 
         """
-<<<<<<< HEAD
 
         eq = self._transformation_equations()
 
@@ -248,21 +240,10 @@
         if any(simplify(i[0]+i[1]+i[2]) == 0 for i in (v1, v2, v3)):
             return False
         else:
-            if v1.dot(v2) == 0 and v2.dot(v3) == 0 and v3.dot(v1) == 0:
+            if simplify(v1.dot(v2)) == 0 and simplify(v2.dot(v3)) == 0 and simplify(v3.dot(v1)) == 0:
                 return True
             else:
                 return False
-=======
-        v1 = self.i*equations[0]
-        v2 = self.j*equations[1]
-        v3 = self.k*equations[2]
-
-        if v1.dot(self.j*equations[1]) == 0 and v2.dot(self.k*equations[2]) == 0\
-            and v3.dot(self.i*equations[0]) == 0:
-            return True
-        else:
-            return False
->>>>>>> d32e42d1
 
     def _set_transformation_equations_mapping(self, curv_coord_name):
         """
