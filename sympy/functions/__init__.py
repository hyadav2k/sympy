"""A functions module, includes all the standard functions.

Combinatorial - factorial, fibonacci, harmonic, bernoulli...
Elementary - hyperbolic, trigonometric, exponential, floor and ceiling, sqrt...
Special - gamma, zeta,spherical harmonics...
"""

<<<<<<< HEAD
import combinatorial
import elementary
import special

from special.polynomials import (legendre, assoc_legendre, hermite, chebyshevt,
        chebyshevu, chebyshevu_root, chebyshevt_root, laguerre_l)

# see #391
from combinatorial.factorials import factorial, factorial2, rf, ff, binomial
from combinatorial.factorials import factorial, RisingFactorial, FallingFactorial
from combinatorial.factorials import binomial, factorial2
from combinatorial.numbers import fibonacci, lucas, harmonic, bernoulli, bell, euler, catalan

from elementary.miscellaneous import sqrt, root, Min, Max, Id, real_root
from elementary.complexes import (re, im, sign, Abs, conjugate, arg,
                      polar_lift, periodic_argument, unbranched_argument,
                      principal_branch, transpose, adjoint)
from elementary.trigonometric import acot, cot, tan, cos, sin, asin, acos, atan, atan2
from elementary.exponential import exp_polar, exp, log, LambertW
from elementary.hyperbolic import sinh, cosh, tanh, coth, asinh, acosh, atanh, acoth
from elementary.integers import floor, ceiling
from elementary.piecewise import Piecewise, piecewise_fold

from special.error_functions import erf, Ei, expint, E1, Si, Ci, Shi, Chi
from special.gamma_functions import gamma, lowergamma, uppergamma, polygamma, \
         loggamma, digamma, trigamma, beta
from special.zeta_functions import dirichlet_eta, zeta, lerchphi, polylog
from special.spherical_harmonics import Ylm, Zlm
from special.tensor_functions import Eijk, LeviCivita, KroneckerDelta
from special.delta_functions import DiracDelta, Heaviside
from special.bsplines import bspline_basis, bspline_basis_set
from special.bessel import besselj, bessely, besseli, besselk, hankel1, \
                           hankel2, jn, yn, jn_zeros
from special.hyper import hyper, meijerg
=======
from sympy.functions.combinatorial.factorials import (factorial, factorial2,
        rf, ff, binomial, RisingFactorial, FallingFactorial)
from sympy.functions.combinatorial.numbers import (fibonacci, lucas, harmonic,
        bernoulli, bell, euler, catalan)
from sympy.functions.elementary.miscellaneous import (sqrt, root, Min, Max,
        Id, real_root)
from sympy.functions.elementary.complexes import (re, im, sign, Abs,
        conjugate, arg, polar_lift, periodic_argument, unbranched_argument,
        principal_branch)
from sympy.functions.elementary.trigonometric import (tan, cos, sin,
        asin, acos, atan, atan2, acot, cot)
from sympy.functions.elementary.exponential import (exp_polar, exp, log,
        LambertW)
from sympy.functions.elementary.hyperbolic import (sinh, cosh, tanh, coth,
        asinh, acosh, atanh, acoth)
from sympy.functions.elementary.integers import floor, ceiling
from sympy.functions.elementary.piecewise import Piecewise, piecewise_fold
from sympy.functions.special.error_functions import (erf, Ei, expint,
        E1, Si, Ci, Shi, Chi, fresnels, fresnelc)
from sympy.functions.special.gamma_functions import (gamma, lowergamma,
        uppergamma, polygamma, loggamma, digamma, trigamma, beta)
from sympy.functions.special.zeta_functions import (dirichlet_eta, zeta,
        lerchphi, polylog)
from sympy.functions.special.tensor_functions import (Eijk, LeviCivita,
        KroneckerDelta)
from sympy.functions.special.delta_functions import DiracDelta, Heaviside
from sympy.functions.special.bsplines import bspline_basis, bspline_basis_set
from sympy.functions.special.bessel import (besselj, bessely, besseli, besselk,
        hankel1, hankel2, jn, yn, jn_zeros)
from sympy.functions.special.hyper import hyper, meijerg
from sympy.functions.special.polynomials import (legendre, assoc_legendre,
        hermite, chebyshevt, chebyshevu, chebyshevu_root, chebyshevt_root,
        laguerre_l)
from sympy.functions.special.spherical_harmonics import Ylm, Zlm
>>>>>>> 4f9af087

ln = log<|MERGE_RESOLUTION|>--- conflicted
+++ resolved
@@ -5,42 +5,6 @@
 Special - gamma, zeta,spherical harmonics...
 """
 
-<<<<<<< HEAD
-import combinatorial
-import elementary
-import special
-
-from special.polynomials import (legendre, assoc_legendre, hermite, chebyshevt,
-        chebyshevu, chebyshevu_root, chebyshevt_root, laguerre_l)
-
-# see #391
-from combinatorial.factorials import factorial, factorial2, rf, ff, binomial
-from combinatorial.factorials import factorial, RisingFactorial, FallingFactorial
-from combinatorial.factorials import binomial, factorial2
-from combinatorial.numbers import fibonacci, lucas, harmonic, bernoulli, bell, euler, catalan
-
-from elementary.miscellaneous import sqrt, root, Min, Max, Id, real_root
-from elementary.complexes import (re, im, sign, Abs, conjugate, arg,
-                      polar_lift, periodic_argument, unbranched_argument,
-                      principal_branch, transpose, adjoint)
-from elementary.trigonometric import acot, cot, tan, cos, sin, asin, acos, atan, atan2
-from elementary.exponential import exp_polar, exp, log, LambertW
-from elementary.hyperbolic import sinh, cosh, tanh, coth, asinh, acosh, atanh, acoth
-from elementary.integers import floor, ceiling
-from elementary.piecewise import Piecewise, piecewise_fold
-
-from special.error_functions import erf, Ei, expint, E1, Si, Ci, Shi, Chi
-from special.gamma_functions import gamma, lowergamma, uppergamma, polygamma, \
-         loggamma, digamma, trigamma, beta
-from special.zeta_functions import dirichlet_eta, zeta, lerchphi, polylog
-from special.spherical_harmonics import Ylm, Zlm
-from special.tensor_functions import Eijk, LeviCivita, KroneckerDelta
-from special.delta_functions import DiracDelta, Heaviside
-from special.bsplines import bspline_basis, bspline_basis_set
-from special.bessel import besselj, bessely, besseli, besselk, hankel1, \
-                           hankel2, jn, yn, jn_zeros
-from special.hyper import hyper, meijerg
-=======
 from sympy.functions.combinatorial.factorials import (factorial, factorial2,
         rf, ff, binomial, RisingFactorial, FallingFactorial)
 from sympy.functions.combinatorial.numbers import (fibonacci, lucas, harmonic,
@@ -49,7 +13,7 @@
         Id, real_root)
 from sympy.functions.elementary.complexes import (re, im, sign, Abs,
         conjugate, arg, polar_lift, periodic_argument, unbranched_argument,
-        principal_branch)
+        principal_branch, transpose, adjoint)
 from sympy.functions.elementary.trigonometric import (tan, cos, sin,
         asin, acos, atan, atan2, acot, cot)
 from sympy.functions.elementary.exponential import (exp_polar, exp, log,
@@ -75,6 +39,5 @@
         hermite, chebyshevt, chebyshevu, chebyshevu_root, chebyshevt_root,
         laguerre_l)
 from sympy.functions.special.spherical_harmonics import Ylm, Zlm
->>>>>>> 4f9af087
 
 ln = log