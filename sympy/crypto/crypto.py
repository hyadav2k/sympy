# -*- coding: utf-8 -*-

"""
This file contains some classical ciphers and routines
implementing a linear-feedback shift register (LFSR)
and the Diffie-Hellman key exchange.

.. warning::

   This module is intended for educational purposes only. Do not use the
   functions in this module for real cryptographic applications. If you wish
   to encrypt real data, we recommend using something like the `cryptography
   <https://cryptography.io/en/latest/>`_ module.

"""

from __future__ import print_function

from string import whitespace, ascii_uppercase as uppercase, printable
from functools import reduce
import warnings

from itertools import cycle

from sympy import nextprime
from sympy.core import Rational, Symbol
from sympy.core.numbers import igcdex, mod_inverse, igcd
from sympy.core.compatibility import range, as_int
from sympy.matrices import Matrix
from sympy.ntheory import isprime, primitive_root, factorint
from sympy.polys.domains import FF
from sympy.polys.polytools import gcd, Poly
from sympy.utilities.misc import filldedent, translate
from sympy.utilities.iterables import uniq, multiset
from sympy.utilities.randtest import _randrange, _randint


class NonInvertibleCipherWarning(RuntimeWarning):
    """A warning raised if the cipher is not invertible."""
    def __init__(self, msg):
        self.fullMessage = msg

    def __str__(self):
        return '\n\t' + self.fullMessage

    def warn(self, stacklevel=2):
        warnings.warn(self, stacklevel=stacklevel)


def AZ(s=None):
    """Return the letters of ``s`` in uppercase. In case more than
    one string is passed, each of them will be processed and a list
    of upper case strings will be returned.

    Examples
    ========

    >>> from sympy.crypto.crypto import AZ
    >>> AZ('Hello, world!')
    'HELLOWORLD'
    >>> AZ('Hello, world!'.split())
    ['HELLO', 'WORLD']

    See Also
    ========

    check_and_join

    """
    if not s:
        return uppercase
    t = type(s) is str
    if t:
        s = [s]
    rv = [check_and_join(i.upper().split(), uppercase, filter=True)
        for i in s]
    if t:
        return rv[0]
    return rv

bifid5 = AZ().replace('J', '')
bifid6 = AZ() + '0123456789'
bifid10 = printable


def padded_key(key, symbols, filter=True):
    """Return a string of the distinct characters of ``symbols`` with
    those of ``key`` appearing first, omitting characters in ``key``
    that are not in ``symbols``. A ValueError is raised if a) there are
    duplicate characters in ``symbols`` or b) there are characters
    in ``key`` that are  not in ``symbols``.

    Examples
    ========

    >>> from sympy.crypto.crypto import padded_key
    >>> padded_key('PUPPY', 'OPQRSTUVWXY')
    'PUYOQRSTVWX'
    >>> padded_key('RSA', 'ARTIST')
    Traceback (most recent call last):
    ...
    ValueError: duplicate characters in symbols: T

    """
    syms = list(uniq(symbols))
    if len(syms) != len(symbols):
        extra = ''.join(sorted(set(
            [i for i in symbols if symbols.count(i) > 1])))
        raise ValueError('duplicate characters in symbols: %s' % extra)
    extra = set(key) - set(syms)
    if extra:
        raise ValueError(
            'characters in key but not symbols: %s' % ''.join(
            sorted(extra)))
    key0 = ''.join(list(uniq(key)))
    return key0 + ''.join([i for i in syms if i not in key0])


def check_and_join(phrase, symbols=None, filter=None):
    """
    Joins characters of ``phrase`` and if ``symbols`` is given, raises
    an error if any character in ``phrase`` is not in ``symbols``.

    Parameters
    ==========

    phrase
        String or list of strings to be returned as a string.

    symbols
        Iterable of characters allowed in ``phrase``.

        If ``symbols`` is ``None``, no checking is performed.

    Examples
    ========

    >>> from sympy.crypto.crypto import check_and_join
    >>> check_and_join('a phrase')
    'a phrase'
    >>> check_and_join('a phrase'.upper().split())
    'APHRASE'
    >>> check_and_join('a phrase!'.upper().split(), 'ARE', filter=True)
    'ARAE'
    >>> check_and_join('a phrase!'.upper().split(), 'ARE')
    Traceback (most recent call last):
    ...
    ValueError: characters in phrase but not symbols: "!HPS"

    """
    rv = ''.join(''.join(phrase))
    if symbols is not None:
        symbols = check_and_join(symbols)
        missing = ''.join(list(sorted(set(rv) - set(symbols))))
        if missing:
            if not filter:
                raise ValueError(
                    'characters in phrase but not symbols: "%s"' % missing)
            rv = translate(rv, None, missing)
    return rv


def _prep(msg, key, alp, default=None):
    if not alp:
        if not default:
            alp = AZ()
            msg = AZ(msg)
            key = AZ(key)
        else:
            alp = default
    else:
        alp = ''.join(alp)
    key = check_and_join(key, alp, filter=True)
    msg = check_and_join(msg, alp, filter=True)
    return msg, key, alp


def cycle_list(k, n):
    """
    Returns the elements of the list ``range(n)`` shifted to the
    left by ``k`` (so the list starts with ``k`` (mod ``n``)).

    Examples
    ========

    >>> from sympy.crypto.crypto import cycle_list
    >>> cycle_list(3, 10)
    [3, 4, 5, 6, 7, 8, 9, 0, 1, 2]

    """
    k = k % n
    return list(range(k, n)) + list(range(k))


######## shift cipher examples ############


def encipher_shift(msg, key, symbols=None):
    """
    Performs shift cipher encryption on plaintext msg, and returns the
    ciphertext.

    Parameters
    ==========

    key : int
        The secret key.

    msg : str
        Plaintext of upper-case letters.

    Returns
    =======

    str
        Ciphertext of upper-case letters.

    Examples
    ========

    >>> from sympy.crypto.crypto import encipher_shift, decipher_shift
    >>> msg = "GONAVYBEATARMY"
    >>> ct = encipher_shift(msg, 1); ct
    'HPOBWZCFBUBSNZ'

    To decipher the shifted text, change the sign of the key:

    >>> encipher_shift(ct, -1)
    'GONAVYBEATARMY'

    There is also a convenience function that does this with the
    original key:

    >>> decipher_shift(ct, 1)
    'GONAVYBEATARMY'

    Notes
    =====

    ALGORITHM:

        STEPS:
            0. Number the letters of the alphabet from 0, ..., N
            1. Compute from the string ``msg`` a list ``L1`` of
               corresponding integers.
            2. Compute from the list ``L1`` a new list ``L2``, given by
               adding ``(k mod 26)`` to each element in ``L1``.
            3. Compute from the list ``L2`` a string ``ct`` of
               corresponding letters.

    The shift cipher is also called the Caesar cipher, after
    Julius Caesar, who, according to Suetonius, used it with a
    shift of three to protect messages of military significance.
    Caesar's nephew Augustus reportedly used a similar cipher, but
    with a right shift of 1.

    References
    ==========

    .. [1] https://en.wikipedia.org/wiki/Caesar_cipher
    .. [2] http://mathworld.wolfram.com/CaesarsMethod.html

    See Also
    ========

    decipher_shift

    """
    msg, _, A = _prep(msg, '', symbols)
    shift = len(A) - key % len(A)
    key = A[shift:] + A[:shift]
    return translate(msg, key, A)


def decipher_shift(msg, key, symbols=None):
    """
    Return the text by shifting the characters of ``msg`` to the
    left by the amount given by ``key``.

    Examples
    ========

    >>> from sympy.crypto.crypto import encipher_shift, decipher_shift
    >>> msg = "GONAVYBEATARMY"
    >>> ct = encipher_shift(msg, 1); ct
    'HPOBWZCFBUBSNZ'

    To decipher the shifted text, change the sign of the key:

    >>> encipher_shift(ct, -1)
    'GONAVYBEATARMY'

    Or use this function with the original key:

    >>> decipher_shift(ct, 1)
    'GONAVYBEATARMY'

    """
    return encipher_shift(msg, -key, symbols)

def encipher_rot13(msg, symbols=None):
    """
    Performs the ROT13 encryption on a given plaintext ``msg``.

    Notes
    =====

    ROT13 is a substitution cipher which substitutes each letter
    in the plaintext message for the letter furthest away from it
    in the English alphabet.

    Equivalently, it is just a Caeser (shift) cipher with a shift
    key of 13 (midway point of the alphabet).

    References
    ==========

    .. [1] https://en.wikipedia.org/wiki/ROT13

    See Also
    ========

    decipher_rot13
    encipher_shift

    """
    return encipher_shift(msg, 13, symbols)

def decipher_rot13(msg, symbols=None):
    """
    Performs the ROT13 decryption on a given plaintext ``msg``.

    Notes
    =====

    ``decipher_rot13`` is equivalent to ``encipher_rot13`` as both
    ``decipher_shift`` with a key of 13 and ``encipher_shift`` key with a
    key of 13 will return the same results. Nonetheless,
    ``decipher_rot13`` has nonetheless been explicitly defined here for
    consistency.

    Examples
    ========

    >>> from sympy.crypto.crypto import encipher_rot13, decipher_rot13
    >>> msg = 'GONAVYBEATARMY'
    >>> ciphertext = encipher_rot13(msg);ciphertext
    'TBANILORNGNEZL'
    >>> decipher_rot13(ciphertext)
    'GONAVYBEATARMY'
    >>> encipher_rot13(msg) == decipher_rot13(msg)
    True
    >>> msg == decipher_rot13(ciphertext)
    True

    """
    return decipher_shift(msg, 13, symbols)

######## affine cipher examples ############


def encipher_affine(msg, key, symbols=None, _inverse=False):
    r"""
    Performs the affine cipher encryption on plaintext ``msg``, and
    returns the ciphertext.

    Encryption is based on the map `x \rightarrow ax+b` (mod `N`)
    where ``N`` is the number of characters in the alphabet.
    Decryption is based on the map `x \rightarrow cx+d` (mod `N`),
    where `c = a^{-1}` (mod `N`) and `d = -a^{-1}b` (mod `N`).
    In particular, for the map to be invertible, we need
    `\mathrm{gcd}(a, N) = 1` and an error will be raised if this is
    not true.

    Parameters
    ==========

    msg : str
        Characters that appear in ``symbols``.

    a, b : int, int
        A pair integers, with ``gcd(a, N) = 1`` (the secret key).

    symbols
        String of characters (default = uppercase letters).

        When no symbols are given, ``msg`` is converted to upper case
        letters and all other characters are ignored.

    Returns
    =======

    ct
        String of characters (the ciphertext message)

    Notes
    =====

    ALGORITHM:

        STEPS:
            0. Number the letters of the alphabet from 0, ..., N
            1. Compute from the string ``msg`` a list ``L1`` of
               corresponding integers.
            2. Compute from the list ``L1`` a new list ``L2``, given by
               replacing ``x`` by ``a*x + b (mod N)``, for each element
               ``x`` in ``L1``.
            3. Compute from the list ``L2`` a string ``ct`` of
               corresponding letters.

    This is a straightforward generalization of the shift cipher with
    the added complexity of requiring 2 characters to be deciphered in
    order to recover the key.

    References
    ==========

    .. [1] https://en.wikipedia.org/wiki/Affine_cipher

    See Also
    ========

    decipher_affine

    """
    msg, _, A = _prep(msg, '', symbols)
    N = len(A)
    a, b = key
    assert gcd(a, N) == 1
    if _inverse:
        c = mod_inverse(a, N)
        d = -b*c
        a, b = c, d
    B = ''.join([A[(a*i + b) % N] for i in range(N)])
    return translate(msg, A, B)


def decipher_affine(msg, key, symbols=None):
    r"""
    Return the deciphered text that was made from the mapping,
    `x \rightarrow ax+b` (mod `N`), where ``N`` is the
    number of characters in the alphabet. Deciphering is done by
    reciphering with a new key: `x \rightarrow cx+d` (mod `N`),
    where `c = a^{-1}` (mod `N`) and `d = -a^{-1}b` (mod `N`).

    Examples
    ========

    >>> from sympy.crypto.crypto import encipher_affine, decipher_affine
    >>> msg = "GO NAVY BEAT ARMY"
    >>> key = (3, 1)
    >>> encipher_affine(msg, key)
    'TROBMVENBGBALV'
    >>> decipher_affine(_, key)
    'GONAVYBEATARMY'

    See Also
    ========

    encipher_affine

    """
    return encipher_affine(msg, key, symbols, _inverse=True)


def encipher_atbash(msg, symbols=None):
    r"""
    Enciphers a given ``msg`` into its Atbash ciphertext and returns it.

    Notes
    =====

    Atbash is a substitution cipher originally used to encrypt the Hebrew
    alphabet. Atbash works on the principle of mapping each alphabet to its
    reverse / counterpart (i.e. a would map to z, b to y etc.)

    Atbash is functionally equivalent to the affine cipher with ``a = 25``
    and ``b = 25``

    See Also
    ========

    decipher_atbash

    """
    return encipher_affine(msg, (25,25), symbols)


def decipher_atbash(msg, symbols=None):
    r"""
    Deciphers a given ``msg`` using Atbash cipher and returns it.

    Notes
    =====

    ``decipher_atbash`` is functionally equivalent to ``encipher_atbash``.
    However, it has still been added as a separate function to maintain
    consistency.

    Examples
    ========

    >>> from sympy.crypto.crypto import encipher_atbash, decipher_atbash
    >>> msg = 'GONAVYBEATARMY'
    >>> encipher_atbash(msg)
    'TLMZEBYVZGZINB'
    >>> decipher_atbash(msg)
    'TLMZEBYVZGZINB'
    >>> encipher_atbash(msg) == decipher_atbash(msg)
    True
    >>> msg == encipher_atbash(encipher_atbash(msg))
    True

    References
    ==========

    .. [1] https://en.wikipedia.org/wiki/Atbash

    See Also
    ========

    encipher_atbash

    """
    return decipher_affine(msg, (25,25), symbols)

#################### substitution cipher ###########################


def encipher_substitution(msg, old, new=None):
    r"""
    Returns the ciphertext obtained by replacing each character that
    appears in ``old`` with the corresponding character in ``new``.
    If ``old`` is a mapping, then new is ignored and the replacements
    defined by ``old`` are used.

    Notes
    =====

    This is a more general than the affine cipher in that the key can
    only be recovered by determining the mapping for each symbol.
    Though in practice, once a few symbols are recognized the mappings
    for other characters can be quickly guessed.

    Examples
    ========

    >>> from sympy.crypto.crypto import encipher_substitution, AZ
    >>> old = 'OEYAG'
    >>> new = '034^6'
    >>> msg = AZ("go navy! beat army!")
    >>> ct = encipher_substitution(msg, old, new); ct
    '60N^V4B3^T^RM4'

    To decrypt a substitution, reverse the last two arguments:

    >>> encipher_substitution(ct, new, old)
    'GONAVYBEATARMY'

    In the special case where ``old`` and ``new`` are a permutation of
    order 2 (representing a transposition of characters) their order
    is immaterial:

    >>> old = 'NAVY'
    >>> new = 'ANYV'
    >>> encipher = lambda x: encipher_substitution(x, old, new)
    >>> encipher('NAVY')
    'ANYV'
    >>> encipher(_)
    'NAVY'

    The substitution cipher, in general, is a method
    whereby "units" (not necessarily single characters) of plaintext
    are replaced with ciphertext according to a regular system.

    >>> ords = dict(zip('abc', ['\\%i' % ord(i) for i in 'abc']))
    >>> print(encipher_substitution('abc', ords))
    \97\98\99

    References
    ==========

    .. [1] https://en.wikipedia.org/wiki/Substitution_cipher

    """
    return translate(msg, old, new)


######################################################################
#################### Vigenère cipher examples ########################
######################################################################

def encipher_vigenere(msg, key, symbols=None):
    """
    Performs the Vigenère cipher encryption on plaintext ``msg``, and
    returns the ciphertext.

    Examples
    ========

    >>> from sympy.crypto.crypto import encipher_vigenere, AZ
    >>> key = "encrypt"
    >>> msg = "meet me on monday"
    >>> encipher_vigenere(msg, key)
    'QRGKKTHRZQEBPR'

    Section 1 of the Kryptos sculpture at the CIA headquarters
    uses this cipher and also changes the order of the the
    alphabet [2]_. Here is the first line of that section of
    the sculpture:

    >>> from sympy.crypto.crypto import decipher_vigenere, padded_key
    >>> alp = padded_key('KRYPTOS', AZ())
    >>> key = 'PALIMPSEST'
    >>> msg = 'EMUFPHZLRFAXYUSDJKZLDKRNSHGNFIVJ'
    >>> decipher_vigenere(msg, key, alp)
    'BETWEENSUBTLESHADINGANDTHEABSENC'

    Notes
    =====

    The Vigenère cipher is named after Blaise de Vigenère, a sixteenth
    century diplomat and cryptographer, by a historical accident.
    Vigenère actually invented a different and more complicated cipher.
    The so-called *Vigenère cipher* was actually invented
    by Giovan Batista Belaso in 1553.

    This cipher was used in the 1800's, for example, during the American
    Civil War. The Confederacy used a brass cipher disk to implement the
    Vigenère cipher (now on display in the NSA Museum in Fort
    Meade) [1]_.

    The Vigenère cipher is a generalization of the shift cipher.
    Whereas the shift cipher shifts each letter by the same amount
    (that amount being the key of the shift cipher) the Vigenère
    cipher shifts a letter by an amount determined by the key (which is
    a word or phrase known only to the sender and receiver).

    For example, if the key was a single letter, such as "C", then the
    so-called Vigenere cipher is actually a shift cipher with a
    shift of `2` (since "C" is the 2nd letter of the alphabet, if
    you start counting at `0`). If the key was a word with two
    letters, such as "CA", then the so-called Vigenère cipher will
    shift letters in even positions by `2` and letters in odd positions
    are left alone (shifted by `0`, since "A" is the 0th letter, if
    you start counting at `0`).


    ALGORITHM:

        INPUT:

            ``msg``: string of characters that appear in ``symbols``
            (the plaintext)

            ``key``: a string of characters that appear in ``symbols``
            (the secret key)

            ``symbols``: a string of letters defining the alphabet


        OUTPUT:

            ``ct``: string of characters (the ciphertext message)

        STEPS:
            0. Number the letters of the alphabet from 0, ..., N
            1. Compute from the string ``key`` a list ``L1`` of
               corresponding integers. Let ``n1 = len(L1)``.
            2. Compute from the string ``msg`` a list ``L2`` of
               corresponding integers. Let ``n2 = len(L2)``.
            3. Break ``L2`` up sequentially into sublists of size
               ``n1``; the last sublist may be smaller than ``n1``
            4. For each of these sublists ``L`` of ``L2``, compute a
               new list ``C`` given by ``C[i] = L[i] + L1[i] (mod N)``
               to the ``i``-th element in the sublist, for each ``i``.
            5. Assemble these lists ``C`` by concatenation into a new
               list of length ``n2``.
            6. Compute from the new list a string ``ct`` of
               corresponding letters.

    Once it is known that the key is, say, `n` characters long,
    frequency analysis can be applied to every `n`-th letter of
    the ciphertext to determine the plaintext. This method is
    called *Kasiski examination* (although it was first discovered
    by Babbage). If they key is as long as the message and is
    comprised of randomly selected characters -- a one-time pad -- the
    message is theoretically unbreakable.

    The cipher Vigenère actually discovered is an "auto-key" cipher
    described as follows.

    ALGORITHM:

        INPUT:

          ``key``: a string of letters (the secret key)

          ``msg``: string of letters (the plaintext message)

        OUTPUT:

          ``ct``: string of upper-case letters (the ciphertext message)

        STEPS:
            0. Number the letters of the alphabet from 0, ..., N
            1. Compute from the string ``msg`` a list ``L2`` of
               corresponding integers. Let ``n2 = len(L2)``.
            2. Let ``n1`` be the length of the key. Append to the
               string ``key`` the first ``n2 - n1`` characters of
               the plaintext message. Compute from this string (also of
               length ``n2``) a list ``L1`` of integers corresponding
               to the letter numbers in the first step.
            3. Compute a new list ``C`` given by
               ``C[i] = L1[i] + L2[i] (mod N)``.
            4. Compute from the new list a string ``ct`` of letters
               corresponding to the new integers.

    To decipher the auto-key ciphertext, the key is used to decipher
    the first ``n1`` characters and then those characters become the
    key to  decipher the next ``n1`` characters, etc...:

    >>> m = AZ('go navy, beat army! yes you can'); m
    'GONAVYBEATARMYYESYOUCAN'
    >>> key = AZ('gold bug'); n1 = len(key); n2 = len(m)
    >>> auto_key = key + m[:n2 - n1]; auto_key
    'GOLDBUGGONAVYBEATARMYYE'
    >>> ct = encipher_vigenere(m, auto_key); ct
    'MCYDWSHKOGAMKZCELYFGAYR'
    >>> n1 = len(key)
    >>> pt = []
    >>> while ct:
    ...     part, ct = ct[:n1], ct[n1:]
    ...     pt.append(decipher_vigenere(part, key))
    ...     key = pt[-1]
    ...
    >>> ''.join(pt) == m
    True

    References
    ==========

    .. [1] https://en.wikipedia.org/wiki/Vigenere_cipher
    .. [2] http://web.archive.org/web/20071116100808/
    .. [3] http://filebox.vt.edu/users/batman/kryptos.html
       (short URL: https://goo.gl/ijr22d)

    """
    msg, key, A = _prep(msg, key, symbols)
    map = {c: i for i, c in enumerate(A)}
    key = [map[c] for c in key]
    N = len(map)
    k = len(key)
    rv = []
    for i, m in enumerate(msg):
        rv.append(A[(map[m] + key[i % k]) % N])
    rv = ''.join(rv)
    return rv


def decipher_vigenere(msg, key, symbols=None):
    """
    Decode using the Vigenère cipher.

    Examples
    ========

    >>> from sympy.crypto.crypto import decipher_vigenere
    >>> key = "encrypt"
    >>> ct = "QRGK kt HRZQE BPR"
    >>> decipher_vigenere(ct, key)
    'MEETMEONMONDAY'

    """
    msg, key, A = _prep(msg, key, symbols)
    map = {c: i for i, c in enumerate(A)}
    N = len(A)   # normally, 26
    K = [map[c] for c in key]
    n = len(K)
    C = [map[c] for c in msg]
    rv = ''.join([A[(-K[i % n] + c) % N] for i, c in enumerate(C)])
    return rv


#################### Hill cipher  ########################


def encipher_hill(msg, key, symbols=None, pad="Q"):
    r"""
    Return the Hill cipher encryption of ``msg``.

    Notes
    =====

    The Hill cipher [1]_, invented by Lester S. Hill in the 1920's [2]_,
    was the first polygraphic cipher in which it was practical
    (though barely) to operate on more than three symbols at once.
    The following discussion assumes an elementary knowledge of
    matrices.

    First, each letter is first encoded as a number starting with 0.
    Suppose your message `msg` consists of `n` capital letters, with no
    spaces. This may be regarded an `n`-tuple M of elements of
    `Z_{26}` (if the letters are those of the English alphabet). A key
    in the Hill cipher is a `k x k` matrix `K`, all of whose entries
    are in `Z_{26}`, such that the matrix `K` is invertible (i.e., the
    linear transformation `K: Z_{N}^k \rightarrow Z_{N}^k`
    is one-to-one).


    Parameters
    ==========

    msg
        Plaintext message of `n` upper-case letters.

    key
        A `k \times k` invertible matrix `K`, all of whose entries are
        in `Z_{26}` (or whatever number of symbols are being used).

    pad
        Character (default "Q") to use to make length of text be a
        multiple of ``k``.

    Returns
    =======

    ct
        Ciphertext of upper-case letters.

    Notes
    =====

    ALGORITHM:

        STEPS:
            0. Number the letters of the alphabet from 0, ..., N
            1. Compute from the string ``msg`` a list ``L`` of
               corresponding integers. Let ``n = len(L)``.
            2. Break the list ``L`` up into ``t = ceiling(n/k)``
               sublists ``L_1``, ..., ``L_t`` of size ``k`` (with
               the last list "padded" to ensure its size is
               ``k``).
            3. Compute new list ``C_1``, ..., ``C_t`` given by
               ``C[i] = K*L_i`` (arithmetic is done mod N), for each
               ``i``.
            4. Concatenate these into a list ``C = C_1 + ... + C_t``.
            5. Compute from ``C`` a string ``ct`` of corresponding
               letters. This has length ``k*t``.

    References
    ==========

    .. [1] https://en.wikipedia.org/wiki/Hill_cipher
    .. [2] Lester S. Hill, Cryptography in an Algebraic Alphabet,
       The American Mathematical Monthly Vol.36, June-July 1929,
       pp.306-312.

    See Also
    ========

    decipher_hill

    """
    assert key.is_square
    assert len(pad) == 1
    msg, pad, A = _prep(msg, pad, symbols)
    map = {c: i for i, c in enumerate(A)}
    P = [map[c] for c in msg]
    N = len(A)
    k = key.cols
    n = len(P)
    m, r = divmod(n, k)
    if r:
        P = P + [map[pad]]*(k - r)
        m += 1
    rv = ''.join([A[c % N] for j in range(m) for c in
        list(key*Matrix(k, 1, [P[i]
        for i in range(k*j, k*(j + 1))]))])
    return rv


def decipher_hill(msg, key, symbols=None):
    """
    Deciphering is the same as enciphering but using the inverse of the
    key matrix.

    Examples
    ========

    >>> from sympy.crypto.crypto import encipher_hill, decipher_hill
    >>> from sympy import Matrix

    >>> key = Matrix([[1, 2], [3, 5]])
    >>> encipher_hill("meet me on monday", key)
    'UEQDUEODOCTCWQ'
    >>> decipher_hill(_, key)
    'MEETMEONMONDAY'

    When the length of the plaintext (stripped of invalid characters)
    is not a multiple of the key dimension, extra characters will
    appear at the end of the enciphered and deciphered text. In order to
    decipher the text, those characters must be included in the text to
    be deciphered. In the following, the key has a dimension of 4 but
    the text is 2 short of being a multiple of 4 so two characters will
    be added.

    >>> key = Matrix([[1, 1, 1, 2], [0, 1, 1, 0],
    ...               [2, 2, 3, 4], [1, 1, 0, 1]])
    >>> msg = "ST"
    >>> encipher_hill(msg, key)
    'HJEB'
    >>> decipher_hill(_, key)
    'STQQ'
    >>> encipher_hill(msg, key, pad="Z")
    'ISPK'
    >>> decipher_hill(_, key)
    'STZZ'

    If the last two characters of the ciphertext were ignored in
    either case, the wrong plaintext would be recovered:

    >>> decipher_hill("HD", key)
    'ORMV'
    >>> decipher_hill("IS", key)
    'UIKY'

    See Also
    ========

    encipher_hill

    """
    assert key.is_square
    msg, _, A = _prep(msg, '', symbols)
    map = {c: i for i, c in enumerate(A)}
    C = [map[c] for c in msg]
    N = len(A)
    k = key.cols
    n = len(C)
    m, r = divmod(n, k)
    if r:
        C = C + [0]*(k - r)
        m += 1
    key_inv = key.inv_mod(N)
    rv = ''.join([A[p % N] for j in range(m) for p in
        list(key_inv*Matrix(
        k, 1, [C[i] for i in range(k*j, k*(j + 1))]))])
    return rv


#################### Bifid cipher  ########################


def encipher_bifid(msg, key, symbols=None):
    r"""
    Performs the Bifid cipher encryption on plaintext ``msg``, and
    returns the ciphertext.

    This is the version of the Bifid cipher that uses an `n \times n`
    Polybius square.

    Parameters
    ==========

    msg
        Plaintext string.

    key
        Short string for key.

        Duplicate characters are ignored and then it is padded with the
        characters in ``symbols`` that were not in the short key.

    symbols
        `n \times n` characters defining the alphabet.

        (default is string.printable)

    Returns
    =======

    ciphertext
        Ciphertext using Bifid5 cipher without spaces.

    See Also
    ========

    decipher_bifid, encipher_bifid5, encipher_bifid6

    References
    ==========

    .. [1] https://en.wikipedia.org/wiki/Bifid_cipher

    """
    msg, key, A = _prep(msg, key, symbols, bifid10)
    long_key = ''.join(uniq(key)) or A

    n = len(A)**.5
    if n != int(n):
        raise ValueError(
            'Length of alphabet (%s) is not a square number.' % len(A))
    N = int(n)
    if len(long_key) < N**2:
      long_key = list(long_key) + [x for x in A if x not in long_key]

    # the fractionalization
    row_col = {ch: divmod(i, N) for i, ch in enumerate(long_key)}
    r, c = zip(*[row_col[x] for x in msg])
    rc = r + c
    ch = {i: ch for ch, i in row_col.items()}
    rv = ''.join((ch[i] for i in zip(rc[::2], rc[1::2])))
    return rv


def decipher_bifid(msg, key, symbols=None):
    r"""
    Performs the Bifid cipher decryption on ciphertext ``msg``, and
    returns the plaintext.

    This is the version of the Bifid cipher that uses the `n \times n`
    Polybius square.

    Parameters
    ==========

    msg
        Ciphertext string.

    key
        Short string for key.

        Duplicate characters are ignored and then it is padded with the
        characters in symbols that were not in the short key.

    symbols
        `n \times n` characters defining the alphabet.

        (default=string.printable, a `10 \times 10` matrix)

    Returns
    =======

    deciphered
        Deciphered text.

    Examples
    ========

    >>> from sympy.crypto.crypto import (
    ...     encipher_bifid, decipher_bifid, AZ)

    Do an encryption using the bifid5 alphabet:

    >>> alp = AZ().replace('J', '')
    >>> ct = AZ("meet me on monday!")
    >>> key = AZ("gold bug")
    >>> encipher_bifid(ct, key, alp)
    'IEILHHFSTSFQYE'

    When entering the text or ciphertext, spaces are ignored so it
    can be formatted as desired. Re-entering the ciphertext from the
    preceding, putting 4 characters per line and padding with an extra
    J, does not cause problems for the deciphering:

    >>> decipher_bifid('''
    ... IEILH
    ... HFSTS
    ... FQYEJ''', key, alp)
    'MEETMEONMONDAY'

    When no alphabet is given, all 100 printable characters will be
    used:

    >>> key = ''
    >>> encipher_bifid('hello world!', key)
    'bmtwmg-bIo*w'
    >>> decipher_bifid(_, key)
    'hello world!'

    If the key is changed, a different encryption is obtained:

    >>> key = 'gold bug'
    >>> encipher_bifid('hello world!', 'gold_bug')
    'hg2sfuei7t}w'

    And if the key used to decrypt the message is not exact, the
    original text will not be perfectly obtained:

    >>> decipher_bifid(_, 'gold pug')
    'heldo~wor6d!'

    """
    msg, _, A = _prep(msg, '', symbols, bifid10)
    long_key = ''.join(uniq(key)) or A

    n = len(A)**.5
    if n != int(n):
        raise ValueError(
            'Length of alphabet (%s) is not a square number.' % len(A))
    N = int(n)
    if len(long_key) < N**2:
        long_key = list(long_key) + [x for x in A if x not in long_key]

    # the reverse fractionalization
    row_col = dict(
        [(ch, divmod(i, N)) for i, ch in enumerate(long_key)])
    rc = [i for c in msg for i in row_col[c]]
    n = len(msg)
    rc = zip(*(rc[:n], rc[n:]))
    ch = {i: ch for ch, i in row_col.items()}
    rv = ''.join((ch[i] for i in rc))
    return rv


def bifid_square(key):
    """Return characters of ``key`` arranged in a square.

    Examples
    ========

    >>> from sympy.crypto.crypto import (
    ...    bifid_square, AZ, padded_key, bifid5)
    >>> bifid_square(AZ().replace('J', ''))
    Matrix([
    [A, B, C, D, E],
    [F, G, H, I, K],
    [L, M, N, O, P],
    [Q, R, S, T, U],
    [V, W, X, Y, Z]])

    >>> bifid_square(padded_key(AZ('gold bug!'), bifid5))
    Matrix([
    [G, O, L, D, B],
    [U, A, C, E, F],
    [H, I, K, M, N],
    [P, Q, R, S, T],
    [V, W, X, Y, Z]])

    See Also
    ========

    padded_key

    """
    A = ''.join(uniq(''.join(key)))
    n = len(A)**.5
    if n != int(n):
        raise ValueError(
            'Length of alphabet (%s) is not a square number.' % len(A))
    n = int(n)
    f = lambda i, j: Symbol(A[n*i + j])
    rv = Matrix(n, n, f)
    return rv


def encipher_bifid5(msg, key):
    r"""
    Performs the Bifid cipher encryption on plaintext ``msg``, and
    returns the ciphertext.

    This is the version of the Bifid cipher that uses the `5 \times 5`
    Polybius square. The letter "J" is ignored so it must be replaced
    with something else (traditionally an "I") before encryption.

    ALGORITHM: (5x5 case)

        STEPS:
            0. Create the `5 \times 5` Polybius square ``S`` associated
               to ``key`` as follows:

                a) moving from left-to-right, top-to-bottom,
                   place the letters of the key into a `5 \times 5`
                   matrix,
                b) if the key has less than 25 letters, add the
                   letters of the alphabet not in the key until the
                   `5 \times 5` square is filled.

            1. Create a list ``P`` of pairs of numbers which are the
               coordinates in the Polybius square of the letters in
               ``msg``.
            2. Let ``L1`` be the list of all first coordinates of ``P``
               (length of ``L1 = n``), let ``L2`` be the list of all
               second coordinates of ``P`` (so the length of ``L2``
               is also ``n``).
            3. Let ``L`` be the concatenation of ``L1`` and ``L2``
               (length ``L = 2*n``), except that consecutive numbers
               are paired ``(L[2*i], L[2*i + 1])``. You can regard
               ``L`` as a list of pairs of length ``n``.
            4. Let ``C`` be the list of all letters which are of the
               form ``S[i, j]``, for all ``(i, j)`` in ``L``. As a
               string, this is the ciphertext of ``msg``.

    Parameters
    ==========

    msg : str
        Plaintext string.

        Converted to upper case and filtered of anything but all letters
        except J.

    key
        Short string for key; non-alphabetic letters, J and duplicated
        characters are ignored and then, if the length is less than 25
        characters, it is padded with other letters of the alphabet
        (in alphabetical order).

    Returns
    =======

    ct
        Ciphertext (all caps, no spaces).

    Examples
    ========

    >>> from sympy.crypto.crypto import (
    ...     encipher_bifid5, decipher_bifid5)

    "J" will be omitted unless it is replaced with something else:

    >>> round_trip = lambda m, k: \
    ...     decipher_bifid5(encipher_bifid5(m, k), k)
    >>> key = 'a'
    >>> msg = "JOSIE"
    >>> round_trip(msg, key)
    'OSIE'
    >>> round_trip(msg.replace("J", "I"), key)
    'IOSIE'
    >>> j = "QIQ"
    >>> round_trip(msg.replace("J", j), key).replace(j, "J")
    'JOSIE'


    Notes
    =====

    The Bifid cipher was invented around 1901 by Felix Delastelle.
    It is a *fractional substitution* cipher, where letters are
    replaced by pairs of symbols from a smaller alphabet. The
    cipher uses a `5 \times 5` square filled with some ordering of the
    alphabet, except that "J" is replaced with "I" (this is a so-called
    Polybius square; there is a `6 \times 6` analog if you add back in
    "J" and also append onto the usual 26 letter alphabet, the digits
    0, 1, ..., 9).
    According to Helen Gaines' book *Cryptanalysis*, this type of cipher
    was used in the field by the German Army during World War I.

    See Also
    ========

    decipher_bifid5, encipher_bifid

    """
    msg, key, _ = _prep(msg.upper(), key.upper(), None, bifid5)
    key = padded_key(key, bifid5)
    return encipher_bifid(msg, '', key)


def decipher_bifid5(msg, key):
    r"""
    Return the Bifid cipher decryption of ``msg``.

    This is the version of the Bifid cipher that uses the `5 \times 5`
    Polybius square; the letter "J" is ignored unless a ``key`` of
    length 25 is used.

    Parameters
    ==========

    msg
        Ciphertext string.

    key
        Short string for key; duplicated characters are ignored and if
        the length is less then 25 characters, it will be padded with
        other letters from the alphabet omitting "J".
        Non-alphabetic characters are ignored.

    Returns
    =======

    plaintext
        Plaintext from Bifid5 cipher (all caps, no spaces).

    Examples
    ========

    >>> from sympy.crypto.crypto import encipher_bifid5, decipher_bifid5
    >>> key = "gold bug"
    >>> encipher_bifid5('meet me on friday', key)
    'IEILEHFSTSFXEE'
    >>> encipher_bifid5('meet me on monday', key)
    'IEILHHFSTSFQYE'
    >>> decipher_bifid5(_, key)
    'MEETMEONMONDAY'

    """
    msg, key, _ = _prep(msg.upper(), key.upper(), None, bifid5)
    key = padded_key(key, bifid5)
    return decipher_bifid(msg, '', key)


def bifid5_square(key=None):
    r"""
    5x5 Polybius square.

    Produce the Polybius square for the `5 \times 5` Bifid cipher.

    Examples
    ========

    >>> from sympy.crypto.crypto import bifid5_square
    >>> bifid5_square("gold bug")
    Matrix([
    [G, O, L, D, B],
    [U, A, C, E, F],
    [H, I, K, M, N],
    [P, Q, R, S, T],
    [V, W, X, Y, Z]])

    """
    if not key:
        key = bifid5
    else:
        _, key, _ = _prep('', key.upper(), None, bifid5)
        key = padded_key(key, bifid5)
    return bifid_square(key)


def encipher_bifid6(msg, key):
    r"""
    Performs the Bifid cipher encryption on plaintext ``msg``, and
    returns the ciphertext.

    This is the version of the Bifid cipher that uses the `6 \times 6`
    Polybius square.

    Parameters
    ==========

    msg
        Plaintext string (digits okay).

    key
        Short string for key (digits okay).

        If ``key`` is less than 36 characters long, the square will be
        filled with letters A through Z and digits 0 through 9.

    Returns
    =======

    ciphertext
        Ciphertext from Bifid cipher (all caps, no spaces).

    See Also
    ========

    decipher_bifid6, encipher_bifid

    """
    msg, key, _ = _prep(msg.upper(), key.upper(), None, bifid6)
    key = padded_key(key, bifid6)
    return encipher_bifid(msg, '', key)


def decipher_bifid6(msg, key):
    r"""
    Performs the Bifid cipher decryption on ciphertext ``msg``, and
    returns the plaintext.

    This is the version of the Bifid cipher that uses the `6 \times 6`
    Polybius square.

    Parameters
    ==========

    msg
        Ciphertext string (digits okay); converted to upper case

    key
        Short string for key (digits okay).

        If ``key`` is less than 36 characters long, the square will be
        filled with letters A through Z and digits 0 through 9.
        All letters are converted to uppercase.

    Returns
    =======

    plaintext
        Plaintext from Bifid cipher (all caps, no spaces).

    Examples
    ========

    >>> from sympy.crypto.crypto import encipher_bifid6, decipher_bifid6
    >>> key = "gold bug"
    >>> encipher_bifid6('meet me on monday at 8am', key)
    'KFKLJJHF5MMMKTFRGPL'
    >>> decipher_bifid6(_, key)
    'MEETMEONMONDAYAT8AM'

    """
    msg, key, _ = _prep(msg.upper(), key.upper(), None, bifid6)
    key = padded_key(key, bifid6)
    return decipher_bifid(msg, '', key)


def bifid6_square(key=None):
    r"""
    6x6 Polybius square.

    Produces the Polybius square for the `6 \times 6` Bifid cipher.
    Assumes alphabet of symbols is "A", ..., "Z", "0", ..., "9".

    Examples
    ========

    >>> from sympy.crypto.crypto import bifid6_square
    >>> key = "gold bug"
    >>> bifid6_square(key)
    Matrix([
    [G, O, L, D, B, U],
    [A, C, E, F, H, I],
    [J, K, M, N, P, Q],
    [R, S, T, V, W, X],
    [Y, Z, 0, 1, 2, 3],
    [4, 5, 6, 7, 8, 9]])

    """
    if not key:
        key = bifid6
    else:
        _, key, _ = _prep('', key.upper(), None, bifid6)
        key = padded_key(key, bifid6)
    return bifid_square(key)


#################### RSA  #############################

def _decipher_rsa_crt(i, d, factors):
    """Decipher RSA using chinese remainder theorem from the information
    of the relatively-prime factors of the modulus.

    Parameters
    ==========

    i : integer
        Ciphertext

    d : integer
        The exponent component

    factors : list of relatively-prime integers
        The integers given must be coprime and the product must equal
        the modulus component of the original RSA key.

    Examples
    ========

    How to decrypt RSA with CRT:

    >>> from sympy.crypto.crypto import rsa_public_key, rsa_private_key
    >>> primes = [61, 53]
    >>> e = 17
    >>> args = primes + [e]
    >>> puk = rsa_public_key(*args)
    >>> prk = rsa_private_key(*args)

    >>> from sympy.crypto.crypto import encipher_rsa, _decipher_rsa_crt
    >>> msg = 65
    >>> crt_primes = primes
    >>> encrypted = encipher_rsa(msg, puk)
    >>> decrypted = _decipher_rsa_crt(encrypted, prk[1], primes)
    >>> decrypted
    65
    """
    from sympy.ntheory.modular import crt
    moduluses = [pow(i, d, p) for p in factors]

    result = crt(factors, moduluses)
    if not result:
        raise ValueError("CRT failed")
    return result[0]


def _rsa_key(*args, **kwargs):
    r"""A private subroutine to generate RSA key

    Parameters
    ==========

    public, private : bool, optional
        Flag to generate either a public key, a private key

    totient : 'Euler' or 'Carmichael'
        Different notation used for totient.

    multipower : bool, optional
        Flag to bypass warning for multipower RSA.
    """
    from sympy.ntheory import totient as _euler
    from sympy.ntheory import reduced_totient as _carmichael

    public = kwargs.pop('public', True)
    private = kwargs.pop('private', True)
    totient = kwargs.pop('totient', 'Euler')
    index = kwargs.pop('index', None)
    multipower = kwargs.pop('multipower', None)

    if len(args) < 2:
        return False

    if totient not in ('Euler', 'Carmichael'):
        raise ValueError(
            "The argument totient={} should either be " \
            "'Euler', 'Carmichalel'." \
            .format(totient))

    if totient == 'Euler':
        _totient = _euler
    else:
        _totient = _carmichael

    if index is not None:
        index = as_int(index)
        if totient != 'Carmichael':
            raise ValueError(
                "Setting the 'index' keyword argument requires totient"
                "notation to be specified as 'Carmichael'.")

    primes, e = args[:-1], args[-1]

    if any(not isprime(p) for p in primes):
        new_primes = []
        for i in primes:
            new_primes.extend(factorint(i, multiple=True))
        primes = new_primes

    n = reduce(lambda i, j: i*j, primes)

    tally = multiset(primes)
    if all(v == 1 for v in tally.values()):
        multiple = list(tally.keys())
        phi = _totient._from_distinct_primes(*multiple)

    else:
        if not multipower:
            NonInvertibleCipherWarning(
                'Non-distinctive primes found in the factors {}. '
                'The cipher may not be decryptable for some numbers '
                'in the complete residue system Z[{}], but the cipher '
                'can still be valid if you restrict the domain to be '
                'the reduced residue system Z*[{}]. You can pass '
                'the flag multipower=True if you want to suppress this '
                'warning.'
                .format(primes, n, n)
                ).warn()
        phi = _totient._from_factors(tally)

    if igcd(e, phi) == 1:
        if public and not private:
            if isinstance(index, int):
                e = e % phi
                e += index * phi
            return n, e

        if private and not public:
            d = mod_inverse(e, phi)
            if isinstance(index, int):
                d += index * phi
            return n, d

    return False


def rsa_public_key(*args, **kwargs):
    r"""Return the RSA *public key* pair, `(n, e)`

    Parameters
    ==========

    args : naturals
        If specified as `p, q, e` where `p` and `q` are distinct primes
        and `e` is a desired public exponent of the RSA, `n = p q` and
        `e` will be verified against the totient
        `\phi(n)` (Euler totient) or `\lambda(n)` (Carmichael totient)
        to be `\gcd(e, \phi(n)) = 1` or `\gcd(e, \lambda(n)) = 1`.

        If specified as `p_1, p_2, ..., p_n, e` where
        `p_1, p_2, ..., p_n` are specified as primes,
        and `e` is specified as a desired public exponent of the RSA,
        it will be able to form a multi-prime RSA, which is a more
        generalized form of the popular 2-prime RSA.

        It can also be possible to form a single-prime RSA by specifying
        the argument as `p, e`, which can be considered a trivial case
        of a multiprime RSA.

        Furthermore, it can be possible to form a multi-power RSA by
        specifying two or more pairs of the primes to be same.
        However, unlike the two-distinct prime RSA or multi-prime
        RSA, not every numbers in the complete residue system
        (`\mathbb{Z}_n`) will be decryptable since the mapping
        `\mathbb{Z}_{n} \rightarrow \mathbb{Z}_{n}`
        will not be bijective.
        (Only except for the trivial case when
        `e = 1`
        or more generally,

        .. math::
            e \in \left \{ 1 + k \lambda(n)
            \mid k \in \mathbb{Z} \land k \geq 0 \right \}

        when RSA reduces to the identity.)
        However, the RSA can still be decryptable for the numbers in the
        reduced residue system (`\mathbb{Z}_n^{\times}`), since the
        mapping
        `\mathbb{Z}_{n}^{\times} \rightarrow \mathbb{Z}_{n}^{\times}`
        can still be bijective.

        If you pass a non-prime integer to the arguments
        `p_1, p_2, ..., p_n`, the particular number will be
        prime-factored and it will become either a multi-prime RSA or a
        multi-power RSA in its canonical form, depending on whether the
        product equals its radical or not.
        `p_1 p_2 ... p_n = \text{rad}(p_1 p_2 ... p_n)`

    totient : bool, optional
        If ``'Euler'``, it uses Euler's totient `\phi(n)` which is
        :meth:`sympy.ntheory.factor_.totient` in SymPy.

        If ``'Carmichael'``, it uses Carmichael's totient `\lambda(n)`
        which is :meth:`sympy.ntheory.factor_.reduced_totient` in SymPy.

        Unlike private key generation, this is a trivial keyword for
        public key generation because
        `\gcd(e, \phi(n)) = 1 \iff \gcd(e, \lambda(n)) = 1`.

    index : nonnegative integer, optional
        Returns an arbitrary solution of a RSA public key at the index
        specified at `0, 1, 2, ...`. This parameter needs to be
        specified along with ``totient='Carmichael'``.

        Similarly to the non-uniquenss of a RSA private key as described
        in the ``index`` parameter documentation in
        :meth:`rsa_private_key`, RSA public key is also not unique and
        there is an infinite number of RSA public exponents which
        can behave in the same manner.

        From any given RSA public exponent `e`, there are can be an
        another RSA public exponent `e + k \lambda(n)` where `k` is an
        integer, `\lambda` is a Carmichael's totient function.

        However, considering only the positive cases, there can be
        a principal solution of a RSA public exponent `e_0` in
        `0 < e_0 < \lambda(n)`, and all the other solutions
        can be canonicalzed in a form of `e_0 + k \lambda(n)`.

        ``index`` specifies the `k` notation to yield any possible value
        an RSA public key can have.

        An example of computing any arbitrary RSA public key:

        >>> from sympy.crypto.crypto import rsa_public_key
        >>> rsa_public_key(61, 53, 17, totient='Carmichael', index=0)
        (3233, 17)
        >>> rsa_public_key(61, 53, 17, totient='Carmichael', index=1)
        (3233, 797)
        >>> rsa_public_key(61, 53, 17, totient='Carmichael', index=2)
        (3233, 1577)

    multipower : bool, optional
        Any pair of non-distinct primes found in the RSA specification
        will restrict the domain of the cryptosystem, as noted in the
        explaination of the parameter ``args``.

        SymPy RSA key generator may give a warning before dispatching it
        as a multi-power RSA, however, you can disable the warning if
        you pass ``True`` to this keyword.

    Returns
    =======

    (n, e) : int, int
        `n` is a product of any arbitrary number of primes given as
        the argument.

        `e` is relatively prime (coprime) to the Euler totient
        `\phi(n)`.

    False
        Returned if less than two arguments are given, or `e` is
        not relatively prime to the modulus.

    Examples
    ========

    >>> from sympy.crypto.crypto import rsa_public_key

    A public key of a two-prime RSA:

    >>> p, q, e = 3, 5, 7
    >>> rsa_public_key(p, q, e)
    (15, 7)
    >>> rsa_public_key(p, q, 30)
    False

    A public key of a multiprime RSA:

    >>> primes = [2, 3, 5, 7, 11, 13]
    >>> e = 7
    >>> args = primes + [e]
    >>> rsa_public_key(*args)
    (30030, 7)

    Notes
    =====

    Although the RSA can be generalized over any modulus `n`, using
    two large primes had became the most popular specification because a
    product of two large primes is usually the hardest to factor
    relatively to the digits of `n` can have.

    However, it may need further understanding of the time complexities
    of each prime-factoring algorithms to verify the claim.

    See Also
    ========

    rsa_private_key
    encipher_rsa
    decipher_rsa

    References
    ==========

    .. [1] https://en.wikipedia.org/wiki/RSA_%28cryptosystem%29

    .. [2] http://cacr.uwaterloo.ca/techreports/2006/cacr2006-16.pdf

    .. [3] https://link.springer.com/content/pdf/10.1007%2FBFb0055738.pdf

    .. [4] http://www.itiis.org/digital-library/manuscript/1381
    """
    return _rsa_key(*args, public=True, private=False, **kwargs)


def rsa_private_key(*args, **kwargs):
    r"""Return the RSA *private key* pair, `(n, d)`

    Parameters
    ==========

    args : naturals
        The keyword is identical to the ``args`` in
        :meth:`rsa_public_key`.

    totient : bool, optional
        If ``'Euler'``, it uses Euler's totient convention `\phi(n)`
        which is :meth:`sympy.ntheory.factor_.totient` in SymPy.

        If ``'Carmichael'``, it uses Carmichael's totient convention
        `\lambda(n)` which is
        :meth:`sympy.ntheory.factor_.reduced_totient` in SymPy.

        There can be some output differences for private key generation
        as examples below.

        Example using Euler's totient:

        >>> from sympy.crypto.crypto import rsa_private_key
        >>> rsa_private_key(61, 53, 17, totient='Euler')
        (3233, 2753)

        Example using Carmichael's totient:

        >>> from sympy.crypto.crypto import rsa_private_key
        >>> rsa_private_key(61, 53, 17, totient='Carmichael')
        (3233, 413)

    index : nonnegative integer, optional
        Returns an arbitrary solution of a RSA private key at the index
        specified at `0, 1, 2, ...`. This parameter needs to be
        specified along with ``totient='Carmichael'``.

        RSA private exponent is a non-unique solution of
        `e d \mod \lambda(n) = 1` and it is possible in any form of
        `d + k \lambda(n)`, where `d` is an another
        already-computed private exponent, and `\lambda` is a
        Carmichael's totient function, and `k` is any integer.

        However, considering only the positive cases, there can be
        a principal solution of a RSA private exponent `d_0` in
        `0 < d_0 < \lambda(n)`, and all the other solutions
        can be canonicalzed in a form of `d_0 + k \lambda(n)`.

        ``index`` specifies the `k` notation to yield any possible value
        an RSA private key can have.

        An example of computing any arbitrary RSA private key:

        >>> from sympy.crypto.crypto import rsa_private_key
        >>> rsa_private_key(61, 53, 17, totient='Carmichael', index=0)
        (3233, 413)
        >>> rsa_private_key(61, 53, 17, totient='Carmichael', index=1)
        (3233, 1193)
        >>> rsa_private_key(61, 53, 17, totient='Carmichael', index=2)
        (3233, 1973)

    multipower : bool, optional
        The keyword is identical to the ``multipower`` in
        :meth:`rsa_public_key`.

    Returns
    =======

    (n, d) : int, int
        `n` is a product of any arbitrary number of primes given as
        the argument.

        `d` is the inverse of `e` (mod `\phi(n)`) where `e` is the
        exponent given, and `\phi` is a Euler totient.

    False
        Returned if less than two arguments are given, or `e` is
        not relatively prime to the totient of the modulus.

    Examples
    ========

    >>> from sympy.crypto.crypto import rsa_private_key

    A private key of a two-prime RSA:

    >>> p, q, e = 3, 5, 7
    >>> rsa_private_key(p, q, e)
    (15, 7)
    >>> rsa_private_key(p, q, 30)
    False

    A private key of a multiprime RSA:

    >>> primes = [2, 3, 5, 7, 11, 13]
    >>> e = 7
    >>> args = primes + [e]
    >>> rsa_private_key(*args)
    (30030, 823)

    See Also
    ========

    rsa_public_key
    encipher_rsa
    decipher_rsa

    References
    ==========

    .. [1] https://en.wikipedia.org/wiki/RSA_%28cryptosystem%29

    .. [2] http://cacr.uwaterloo.ca/techreports/2006/cacr2006-16.pdf

    .. [3] https://link.springer.com/content/pdf/10.1007%2FBFb0055738.pdf

    .. [4] http://www.itiis.org/digital-library/manuscript/1381
    """
    return _rsa_key(*args, public=False, private=True, **kwargs)


def _encipher_decipher_rsa(i, key, factors=None):
    n, d = key
    if not factors:
        return pow(i, d, n)

    def _is_coprime_set(l):
        is_coprime_set = True
        for i in range(len(l)):
            for j in range(i+1, len(l)):
                if igcd(l[i], l[j]) != 1:
                    is_coprime_set = False
                    break
        return is_coprime_set

    prod = reduce(lambda i, j: i*j, factors)
    if prod == n and _is_coprime_set(factors):
        return _decipher_rsa_crt(i, d, factors)
    return _encipher_decipher_rsa(i, key, factors=None)


def encipher_rsa(i, key, factors=None):
    r"""Encrypt the plaintext with RSA.

    Parameters
    ==========

    i : integer
        The plaintext to be encrypted for.

    key : (n, e) where n, e are integers
        `n` is the modulus of the key and `e` is the exponent of the
        key. The encryption is computed by `i^e \bmod n`.

        The key can either be a public key or a private key, however,
        the message encrypted by a public key can only be decrypted by
        a private key, and vice versa, as RSA is an asymmetric
        cryptography system.

    factors : list of coprime integers
        This is identical to the keyword ``factors`` in
        :meth:`decipher_rsa`.

    Notes
    =====

    Some specifications may make the RSA not cryptographically
    meaningful.

    For example, `0`, `1` will remain always same after taking any
    number of exponentiation, thus, should be avoided.

    Furthermore, if `i^e < n`, `i` may easily be figured out by taking
    `e` th root.

    And also, specifying the exponent as `1` or in more generalized form
    as `1 + k \lambda(n)` where `k` is an nonnegative integer,
    `\lambda` is a carmichael totient, the RSA becomes an identity
    mapping.

    Examples
    ========

    >>> from sympy.crypto.crypto import encipher_rsa
    >>> from sympy.crypto.crypto import rsa_public_key, rsa_private_key

    Public Key Encryption:

    >>> p, q, e = 3, 5, 7
    >>> puk = rsa_public_key(p, q, e)
    >>> msg = 12
    >>> encipher_rsa(msg, puk)
    3

    Private Key Encryption:

    >>> p, q, e = 3, 5, 7
    >>> prk = rsa_private_key(p, q, e)
    >>> msg = 12
    >>> encipher_rsa(msg, prk)
    3

    Encryption using chinese remainder theorem:

    >>> encipher_rsa(msg, prk, factors=[p, q])
    3
    """
    return _encipher_decipher_rsa(i, key, factors=factors)


def decipher_rsa(i, key, factors=None):
    r"""Decrypt the ciphertext with RSA.

    Parameters
    ==========

    i : integer
        The ciphertext to be decrypted for.

    key : (n, d) where n, d are integers
        `n` is the modulus of the key and `d` is the exponent of the
        key. The decryption is computed by `i^d \bmod n`.

        The key can either be a public key or a private key, however,
        the message encrypted by a public key can only be decrypted by
        a private key, and vice versa, as RSA is an asymmetric
        cryptography system.

    factors : list of coprime integers
        As the modulus `n` created from RSA key generation is composed
        of arbitrary prime factors
        `n = {p_1}^{k_1}{p_2}^{k_2}...{p_n}^{k_n}` where
        `p_1, p_2, ..., p_n` are distinct primes and
        `k_1, k_2, ..., k_n` are positive integers, chinese remainder
        theorem can be used to compute `i^d \bmod n` from the
        fragmented modulo operations like

        .. math::
            i^d \bmod {p_1}^{k_1}, i^d \bmod {p_2}^{k_2}, ... ,
            i^d \bmod {p_n}^{k_n}

        or like

        .. math::
            i^d \bmod {p_1}^{k_1}{p_2}^{k_2},
            i^d \bmod {p_3}^{k_3}, ... ,
            i^d \bmod {p_n}^{k_n}

        as long as every moduli does not share any common divisor each
        other.

        The raw primes used in generating the RSA key pair can be a good
        option.

        Note that the speed advantage of using this is only viable for
        very large cases (Like 2048-bit RSA keys) since the
        overhead of using pure python implementation of
        :meth:`sympy.ntheory.modular.crt` may overcompensate the
        theoritical speed advantage.

    Notes
    =====

    See the ``Notes`` section in the documentation of
    :meth:`encipher_rsa`

    Examples
    ========

    >>> from sympy.crypto.crypto import decipher_rsa, encipher_rsa
    >>> from sympy.crypto.crypto import rsa_public_key, rsa_private_key

    Public Key Encryption and Decryption:

    >>> p, q, e = 3, 5, 7
    >>> prk = rsa_private_key(p, q, e)
    >>> puk = rsa_public_key(p, q, e)
    >>> msg = 12
    >>> new_msg = encipher_rsa(msg, prk)
    >>> new_msg
    3
    >>> decipher_rsa(new_msg, puk)
    12

    Private Key Encryption and Decryption:

    >>> p, q, e = 3, 5, 7
    >>> prk = rsa_private_key(p, q, e)
    >>> puk = rsa_public_key(p, q, e)
    >>> msg = 12
    >>> new_msg = encipher_rsa(msg, puk)
    >>> new_msg
    3
    >>> decipher_rsa(new_msg, prk)
    12

    Decryption using chinese remainder theorem:

    >>> decipher_rsa(new_msg, prk, factors=[p, q])
    12
    """
    return _encipher_decipher_rsa(i, key, factors=factors)


#################### kid krypto (kid RSA) #############################


def kid_rsa_public_key(a, b, A, B):
    r"""
    Kid RSA is a version of RSA useful to teach grade school children
    since it does not involve exponentiation.

    Alice wants to talk to Bob. Bob generates keys as follows.
    Key generation:

    * Select positive integers `a, b, A, B` at random.
    * Compute `M = a b - 1`, `e = A M + a`, `d = B M + b`,
      `n = (e d - 1)//M`.
    * The *public key* is `(n, e)`. Bob sends these to Alice.
    * The *private key* is `(n, d)`, which Bob keeps secret.

    Encryption: If `p` is the plaintext message then the
    ciphertext is `c = p e \pmod n`.

    Decryption: If `c` is the ciphertext message then the
    plaintext is `p = c d \pmod n`.

    Examples
    ========

    >>> from sympy.crypto.crypto import kid_rsa_public_key
    >>> a, b, A, B = 3, 4, 5, 6
    >>> kid_rsa_public_key(a, b, A, B)
    (369, 58)

    """
    M = a*b - 1
    e = A*M + a
    d = B*M + b
    n = (e*d - 1)//M
    return n, e


def kid_rsa_private_key(a, b, A, B):
    """
    Compute `M = a b - 1`, `e = A M + a`, `d = B M + b`,
    `n = (e d - 1) / M`. The *private key* is `d`, which Bob
    keeps secret.

    Examples
    ========

    >>> from sympy.crypto.crypto import kid_rsa_private_key
    >>> a, b, A, B = 3, 4, 5, 6
    >>> kid_rsa_private_key(a, b, A, B)
    (369, 70)

    """
    M = a*b - 1
    e = A*M + a
    d = B*M + b
    n = (e*d - 1)//M
    return n, d


def encipher_kid_rsa(msg, key):
    """
    Here ``msg`` is the plaintext and ``key`` is the public key.

    Examples
    ========

    >>> from sympy.crypto.crypto import (
    ...     encipher_kid_rsa, kid_rsa_public_key)
    >>> msg = 200
    >>> a, b, A, B = 3, 4, 5, 6
    >>> key = kid_rsa_public_key(a, b, A, B)
    >>> encipher_kid_rsa(msg, key)
    161

    """
    n, e = key
    return (msg*e) % n


def decipher_kid_rsa(msg, key):
    """
    Here ``msg`` is the plaintext and ``key`` is the private key.

    Examples
    ========

    >>> from sympy.crypto.crypto import (
    ...     kid_rsa_public_key, kid_rsa_private_key,
    ...     decipher_kid_rsa, encipher_kid_rsa)
    >>> a, b, A, B = 3, 4, 5, 6
    >>> d = kid_rsa_private_key(a, b, A, B)
    >>> msg = 200
    >>> pub = kid_rsa_public_key(a, b, A, B)
    >>> pri = kid_rsa_private_key(a, b, A, B)
    >>> ct = encipher_kid_rsa(msg, pub)
    >>> decipher_kid_rsa(ct, pri)
    200

    """
    n, d = key
    return (msg*d) % n


#################### Morse Code ######################################

morse_char = {
    ".-": "A", "-...": "B",
    "-.-.": "C", "-..": "D",
    ".": "E", "..-.": "F",
    "--.": "G", "....": "H",
    "..": "I", ".---": "J",
    "-.-": "K", ".-..": "L",
    "--": "M", "-.": "N",
    "---": "O", ".--.": "P",
    "--.-": "Q", ".-.": "R",
    "...": "S", "-": "T",
    "..-": "U", "...-": "V",
    ".--": "W", "-..-": "X",
    "-.--": "Y", "--..": "Z",
    "-----": "0", ".----": "1",
    "..---": "2", "...--": "3",
    "....-": "4", ".....": "5",
    "-....": "6", "--...": "7",
    "---..": "8", "----.": "9",
    ".-.-.-": ".", "--..--": ",",
    "---...": ":", "-.-.-.": ";",
    "..--..": "?", "-....-": "-",
    "..--.-": "_", "-.--.": "(",
    "-.--.-": ")", ".----.": "'",
    "-...-": "=", ".-.-.": "+",
    "-..-.": "/", ".--.-.": "@",
    "...-..-": "$", "-.-.--": "!"}
char_morse = {v: k for k, v in morse_char.items()}


def encode_morse(msg, sep='|', mapping=None):
    """
    Encodes a plaintext into popular Morse Code with letters
    separated by `sep` and words by a double `sep`.

    Examples
    ========

    >>> from sympy.crypto.crypto import encode_morse
    >>> msg = 'ATTACK RIGHT FLANK'
    >>> encode_morse(msg)
    '.-|-|-|.-|-.-.|-.-||.-.|..|--.|....|-||..-.|.-..|.-|-.|-.-'

    References
    ==========

    .. [1] https://en.wikipedia.org/wiki/Morse_code

    """

    mapping = mapping or char_morse
    assert sep not in mapping
    word_sep = 2*sep
    mapping[" "] = word_sep
    suffix = msg and msg[-1] in whitespace

    # normalize whitespace
    msg = (' ' if word_sep else '').join(msg.split())
    # omit unmapped chars
    chars = set(''.join(msg.split()))
    ok = set(mapping.keys())
    msg = translate(msg, None, ''.join(chars - ok))

    morsestring = []
    words = msg.split()
    for word in words:
        morseword = []
        for letter in word:
            morseletter = mapping[letter]
            morseword.append(morseletter)

        word = sep.join(morseword)
        morsestring.append(word)

    return word_sep.join(morsestring) + (word_sep if suffix else '')


def decode_morse(msg, sep='|', mapping=None):
    """
    Decodes a Morse Code with letters separated by `sep`
    (default is '|') and words by `word_sep` (default is '||)
    into plaintext.

    Examples
    ========

    >>> from sympy.crypto.crypto import decode_morse
    >>> mc = '--|---|...-|.||.|.-|...|-'
    >>> decode_morse(mc)
    'MOVE EAST'

    References
    ==========

    .. [1] https://en.wikipedia.org/wiki/Morse_code

    """

    mapping = mapping or morse_char
    word_sep = 2*sep
    characterstring = []
    words = msg.strip(word_sep).split(word_sep)
    for word in words:
        letters = word.split(sep)
        chars = [mapping[c] for c in letters]
        word = ''.join(chars)
        characterstring.append(word)
    rv = " ".join(characterstring)
    return rv


#################### LFSRs  ##########################################


def lfsr_sequence(key, fill, n):
    r"""
    This function creates an LFSR sequence.

    Parameters
    ==========

    key : list
        A list of finite field elements, `[c_0, c_1, \ldots, c_k].`

    fill : list
        The list of the initial terms of the LFSR sequence,
        `[x_0, x_1, \ldots, x_k].`

    n
        Number of terms of the sequence that the function returns.

    Returns
    =======

    L
        The LFSR sequence defined by
        `x_{n+1} = c_k x_n + \ldots + c_0 x_{n-k}`, for
        `n \leq k`.

    Notes
    =====

    S. Golomb [G]_ gives a list of three statistical properties a
    sequence of numbers `a = \{a_n\}_{n=1}^\infty`,
    `a_n \in \{0,1\}`, should display to be considered
    "random". Define the autocorrelation of `a` to be

    .. math::

        C(k) = C(k,a) = \lim_{N\rightarrow \infty} {1\over N}\sum_{n=1}^N (-1)^{a_n + a_{n+k}}.

    In the case where `a` is periodic with period
    `P` then this reduces to

    .. math::

        C(k) = {1\over P}\sum_{n=1}^P (-1)^{a_n + a_{n+k}}.

    Assume `a` is periodic with period `P`.

    - balance:

      .. math::

        \left|\sum_{n=1}^P(-1)^{a_n}\right| \leq 1.

    - low autocorrelation:

       .. math::

         C(k) = \left\{ \begin{array}{cc} 1,& k = 0,\\ \epsilon, & k \ne 0. \end{array} \right.

      (For sequences satisfying these first two properties, it is known
      that `\epsilon = -1/P` must hold.)

    - proportional runs property: In each period, half the runs have
      length `1`, one-fourth have length `2`, etc.
      Moreover, there are as many runs of `1`'s as there are of
      `0`'s.

    Examples
    ========

    >>> from sympy.crypto.crypto import lfsr_sequence
    >>> from sympy.polys.domains import FF
    >>> F = FF(2)
    >>> fill = [F(1), F(1), F(0), F(1)]
    >>> key = [F(1), F(0), F(0), F(1)]
    >>> lfsr_sequence(key, fill, 10)
    [1 mod 2, 1 mod 2, 0 mod 2, 1 mod 2, 0 mod 2,
    1 mod 2, 1 mod 2, 0 mod 2, 0 mod 2, 1 mod 2]

    References
    ==========

    .. [G] Solomon Golomb, Shift register sequences, Aegean Park Press,
       Laguna Hills, Ca, 1967

    """
    if not isinstance(key, list):
        raise TypeError("key must be a list")
    if not isinstance(fill, list):
        raise TypeError("fill must be a list")
    p = key[0].mod
    F = FF(p)
    s = fill
    k = len(fill)
    L = []
    for i in range(n):
        s0 = s[:]
        L.append(s[0])
        s = s[1:k]
        x = sum([int(key[i]*s0[i]) for i in range(k)])
        s.append(F(x))
    return L       # use [x.to_int() for x in L] for int version


def lfsr_autocorrelation(L, P, k):
    """
    This function computes the LFSR autocorrelation function.

    Parameters
    ==========

    L
        A periodic sequence of elements of `GF(2)`.
        L must have length larger than P.

    P
        The period of L.

    k : int
        An integer `k` (`0 < k < P`).

    Returns
    =======

    autocorrelation
        The k-th value of the autocorrelation of the LFSR L.

    Examples
    ========

    >>> from sympy.crypto.crypto import (
    ...     lfsr_sequence, lfsr_autocorrelation)
    >>> from sympy.polys.domains import FF
    >>> F = FF(2)
    >>> fill = [F(1), F(1), F(0), F(1)]
    >>> key = [F(1), F(0), F(0), F(1)]
    >>> s = lfsr_sequence(key, fill, 20)
    >>> lfsr_autocorrelation(s, 15, 7)
    -1/15
    >>> lfsr_autocorrelation(s, 15, 0)
    1

    """
    if not isinstance(L, list):
        raise TypeError("L (=%s) must be a list" % L)
    P = int(P)
    k = int(k)
    L0 = L[:P]     # slices makes a copy
    L1 = L0 + L0[:k]
    L2 = [(-1)**(L1[i].to_int() + L1[i + k].to_int()) for i in range(P)]
    tot = sum(L2)
    return Rational(tot, P)


def lfsr_connection_polynomial(s):
    """
    This function computes the LFSR connection polynomial.

    Parameters
    ==========

    s
        A sequence of elements of even length, with entries in a finite
        field.

    Returns
    =======

    C(x)
        The connection polynomial of a minimal LFSR yielding s.

        This implements the algorithm in section 3 of J. L. Massey's
        article [M]_.

    Examples
    ========

    >>> from sympy.crypto.crypto import (
    ...     lfsr_sequence, lfsr_connection_polynomial)
    >>> from sympy.polys.domains import FF
    >>> F = FF(2)
    >>> fill = [F(1), F(1), F(0), F(1)]
    >>> key = [F(1), F(0), F(0), F(1)]
    >>> s = lfsr_sequence(key, fill, 20)
    >>> lfsr_connection_polynomial(s)
    x**4 + x + 1
    >>> fill = [F(1), F(0), F(0), F(1)]
    >>> key = [F(1), F(1), F(0), F(1)]
    >>> s = lfsr_sequence(key, fill, 20)
    >>> lfsr_connection_polynomial(s)
    x**3 + 1
    >>> fill = [F(1), F(0), F(1)]
    >>> key = [F(1), F(1), F(0)]
    >>> s = lfsr_sequence(key, fill, 20)
    >>> lfsr_connection_polynomial(s)
    x**3 + x**2 + 1
    >>> fill = [F(1), F(0), F(1)]
    >>> key = [F(1), F(0), F(1)]
    >>> s = lfsr_sequence(key, fill, 20)
    >>> lfsr_connection_polynomial(s)
    x**3 + x + 1

    References
    ==========

    .. [M] James L. Massey, "Shift-Register Synthesis and BCH Decoding."
        IEEE Trans. on Information Theory, vol. 15(1), pp. 122-127,
        Jan 1969.

    """
    # Initialization:
    p = s[0].mod
    x = Symbol("x")
    C = 1*x**0
    B = 1*x**0
    m = 1
    b = 1*x**0
    L = 0
    N = 0
    while N < len(s):
        if L > 0:
            dC = Poly(C).degree()
            r = min(L + 1, dC + 1)
            coeffsC = [C.subs(x, 0)] + [C.coeff(x**i)
                for i in range(1, dC + 1)]
            d = (s[N].to_int() + sum([coeffsC[i]*s[N - i].to_int()
                for i in range(1, r)])) % p
        if L == 0:
            d = s[N].to_int()*x**0
        if d == 0:
            m += 1
            N += 1
        if d > 0:
            if 2*L > N:
                C = (C - d*((b**(p - 2)) % p)*x**m*B).expand()
                m += 1
                N += 1
            else:
                T = C
                C = (C - d*((b**(p - 2)) % p)*x**m*B).expand()
                L = N + 1 - L
                m = 1
                b = d
                B = T
                N += 1
    dC = Poly(C).degree()
    coeffsC = [C.subs(x, 0)] + [C.coeff(x**i) for i in range(1, dC + 1)]
    return sum([coeffsC[i] % p*x**i for i in range(dC + 1)
        if coeffsC[i] is not None])


#################### ElGamal  #############################


def elgamal_private_key(digit=10, seed=None):
    r"""
    Return three number tuple as private key.

    Elgamal encryption is based on the mathmatical problem
    called the Discrete Logarithm Problem (DLP). For example,

    `a^{b} \equiv c \pmod p`

    In general, if ``a`` and ``b`` are known, ``ct`` is easily
    calculated. If ``b`` is unknown, it is hard to use
    ``a`` and ``ct`` to get ``b``.

    Parameters
    ==========

    digit : int
        Minimum number of binary digits for key.

    Returns
    =======

    tuple : (p, r, d)
        p = prime number.

        r = primitive root.

        d = random number.

    Notes
    =====

    For testing purposes, the ``seed`` parameter may be set to control
    the output of this routine. See sympy.utilities.randtest._randrange.

    Examples
    ========

    >>> from sympy.crypto.crypto import elgamal_private_key
    >>> from sympy.ntheory import is_primitive_root, isprime
    >>> a, b, _ = elgamal_private_key()
    >>> isprime(a)
    True
    >>> is_primitive_root(b, a)
    True

    """
    randrange = _randrange(seed)
    p = nextprime(2**digit)
    return p, primitive_root(p), randrange(2, p)


def elgamal_public_key(key):
    r"""
    Return three number tuple as public key.

    Parameters
    ==========

    key : (p, r, e)
        Tuple generated by ``elgamal_private_key``.

    Returns
    =======

    tuple : (p, r, e)
        `e = r**d \bmod p`

        `d` is a random number in private key.

    Examples
    ========

    >>> from sympy.crypto.crypto import elgamal_public_key
    >>> elgamal_public_key((1031, 14, 636))
    (1031, 14, 212)

    """
    p, r, e = key
    return p, r, pow(r, e, p)


def encipher_elgamal(i, key, seed=None):
    r"""
    Encrypt message with public key

    ``i`` is a plaintext message expressed as an integer.
    ``key`` is public key (p, r, e). In order to encrypt
    a message, a random number ``a`` in ``range(2, p)``
    is generated and the encryped message is returned as
    `c_{1}` and `c_{2}` where:

    `c_{1} \equiv r^{a} \pmod p`

    `c_{2} \equiv m e^{a} \pmod p`

    Parameters
    ==========

    msg
        int of encoded message.

    key
        Public key.

    Returns
    =======

    tuple : (c1, c2)
        Encipher into two number.

    Notes
    =====

    For testing purposes, the ``seed`` parameter may be set to control
    the output of this routine. See sympy.utilities.randtest._randrange.

    Examples
    ========

    >>> from sympy.crypto.crypto import encipher_elgamal, elgamal_private_key, elgamal_public_key
    >>> pri = elgamal_private_key(5, seed=[3]); pri
    (37, 2, 3)
    >>> pub = elgamal_public_key(pri); pub
    (37, 2, 8)
    >>> msg = 36
    >>> encipher_elgamal(msg, pub, seed=[3])
    (8, 6)

    """
    p, r, e = key
    if i < 0 or i >= p:
        raise ValueError(
            'Message (%s) should be in range(%s)' % (i, p))
    randrange = _randrange(seed)
    a = randrange(2, p)
    return pow(r, a, p), i*pow(e, a, p) % p


def decipher_elgamal(msg, key):
    r"""
    Decrypt message with private key

    `msg = (c_{1}, c_{2})`

    `key = (p, r, d)`

    According to extended Eucliden theorem,
    `u c_{1}^{d} + p n = 1`

    `u \equiv 1/{{c_{1}}^d} \pmod p`

    `u c_{2} \equiv \frac{1}{c_{1}^d} c_{2} \equiv \frac{1}{r^{ad}} c_{2} \pmod p`

    `\frac{1}{r^{ad}} m e^a \equiv \frac{1}{r^{ad}} m {r^{d a}} \equiv m \pmod p`

    Examples
    ========

    >>> from sympy.crypto.crypto import decipher_elgamal
    >>> from sympy.crypto.crypto import encipher_elgamal
    >>> from sympy.crypto.crypto import elgamal_private_key
    >>> from sympy.crypto.crypto import elgamal_public_key

    >>> pri = elgamal_private_key(5, seed=[3])
    >>> pub = elgamal_public_key(pri); pub
    (37, 2, 8)
    >>> msg = 17
    >>> decipher_elgamal(encipher_elgamal(msg, pub), pri) == msg
    True

    """
    p, r, d = key
    c1, c2 = msg
    u = igcdex(c1**d, p)[0]
    return u * c2 % p


################ Diffie-Hellman Key Exchange  #########################

def dh_private_key(digit=10, seed=None):
    r"""
    Return three integer tuple as private key.

    Diffie-Hellman key exchange is based on the mathematical problem
    called the Discrete Logarithm Problem (see ElGamal).

    Diffie-Hellman key exchange is divided into the following steps:

    *   Alice and Bob agree on a base that consist of a prime ``p``
        and a primitive root of ``p`` called ``g``
    *   Alice choses a number ``a`` and Bob choses a number ``b`` where
        ``a`` and ``b`` are random numbers in range `[2, p)`. These are
        their private keys.
    *   Alice then publicly sends Bob `g^{a} \pmod p` while Bob sends
        Alice `g^{b} \pmod p`
    *   They both raise the received value to their secretly chosen
        number (``a`` or ``b``) and now have both as their shared key
        `g^{ab} \pmod p`

    Parameters
    ==========

    digit
        Minimum number of binary digits required in key.

    Returns
    =======

    tuple : (p, g, a)
        p = prime number.

        g = primitive root of p.

        a = random number from 2 through p - 1.

    Notes
    =====

    For testing purposes, the ``seed`` parameter may be set to control
    the output of this routine. See sympy.utilities.randtest._randrange.

    Examples
    ========

    >>> from sympy.crypto.crypto import dh_private_key
    >>> from sympy.ntheory import isprime, is_primitive_root
    >>> p, g, _ = dh_private_key()
    >>> isprime(p)
    True
    >>> is_primitive_root(g, p)
    True
    >>> p, g, _ = dh_private_key(5)
    >>> isprime(p)
    True
    >>> is_primitive_root(g, p)
    True

    """
    p = nextprime(2**digit)
    g = primitive_root(p)
    randrange = _randrange(seed)
    a = randrange(2, p)
    return p, g, a


def dh_public_key(key):
    r"""
    Return three number tuple as public key.

    This is the tuple that Alice sends to Bob.

    Parameters
    ==========

    key : (p, g, a)
        A tuple generated by ``dh_private_key``.

    Returns
    =======

    tuple : int, int, int
        A tuple of `(p, g, g^a \mod p)` with `p`, `g` and `a` given as
        parameters.s

    Examples
    ========

    >>> from sympy.crypto.crypto import dh_private_key, dh_public_key
    >>> p, g, a = dh_private_key();
    >>> _p, _g, x = dh_public_key((p, g, a))
    >>> p == _p and g == _g
    True
    >>> x == pow(g, a, p)
    True

    """
    p, g, a = key
    return p, g, pow(g, a, p)


def dh_shared_key(key, b):
    """
    Return an integer that is the shared key.

    This is what Bob and Alice can both calculate using the public
    keys they received from each other and their private keys.

    Parameters
    ==========

    key : (p, g, x)
        Tuple `(p, g, x)` generated by ``dh_public_key``.

    b
        Random number in the range of `2` to `p - 1`
        (Chosen by second key exchange member (Bob)).

    Returns
    =======

    int
        A shared key.

    Examples
    ========

    >>> from sympy.crypto.crypto import (
    ...     dh_private_key, dh_public_key, dh_shared_key)
    >>> prk = dh_private_key();
    >>> p, g, x = dh_public_key(prk);
    >>> sk = dh_shared_key((p, g, x), 1000)
    >>> sk == pow(x, 1000, p)
    True

    """
    p, _, x = key
    if 1 >= b or b >= p:
        raise ValueError(filldedent('''
            Value of b should be greater 1 and less
            than prime %s.''' % p))

    return pow(x, b, p)


################ Goldwasser-Micali Encryption  #########################


def _legendre(a, p):
    """
    Returns the legendre symbol of a and p
    assuming that p is a prime

    i.e. 1 if a is a quadratic residue mod p
        -1 if a is not a quadratic residue mod p
         0 if a is divisible by p

    Parameters
    ==========

    a : int
        The number to test.

    p : prime
        The prime to test ``a`` against.

    Returns
    =======

    int
        Legendre symbol (a / p).

    """
    sig = pow(a, (p - 1)//2, p)
    if sig == 1:
        return 1
    elif sig == 0:
        return 0
    else:
        return -1


def _random_coprime_stream(n, seed=None):
    randrange = _randrange(seed)
    while True:
        y = randrange(n)
        if gcd(y, n) == 1:
            yield y


def gm_private_key(p, q, a=None):
    """
    Check if p and q can be used as private keys for
    the Goldwasser-Micali encryption. The method works
    roughly as follows.

    Pick two large primes p ands q. Call their product N.
    Given a message as an integer i, write i in its
    bit representation b_0,...,b_n. For each k,

     if b_k = 0:
        let a_k be a random square
        (quadratic residue) modulo p * q
        such that jacobi_symbol(a, p * q) = 1
     if b_k = 1:
        let a_k be a random non-square
        (non-quadratic residue) modulo p * q
        such that jacobi_symbol(a, p * q) = 1

    return [a_1, a_2,...]

    b_k can be recovered by checking whether or not
    a_k is a residue. And from the b_k's, the message
    can be reconstructed.

    The idea is that, while jacobi_symbol(a, p * q)
    can be easily computed (and when it is equal to -1 will
    tell you that a is not a square mod p * q), quadratic
    residuosity modulo a composite number is hard to compute
    without knowing its factorization.

    Moreover, approximately half the numbers coprime to p * q have
    jacobi_symbol equal to 1. And among those, approximately half
    are residues and approximately half are not. This maximizes the
    entropy of the code.

    Parameters
    ==========

    p, q, a
        Initialization variables.

    Returns
    =======

    tuple : (p, q)
        The input value ``p`` and ``q``.

    Raises
    ======

    ValueError
        If ``p`` and ``q`` are not distinct odd primes.

    """
    if p == q:
        raise ValueError("expected distinct primes, "
                         "got two copies of %i" % p)
    elif not isprime(p) or not isprime(q):
        raise ValueError("first two arguments must be prime, "
                         "got %i of %i" % (p, q))
    elif p == 2 or q == 2:
        raise ValueError("first two arguments must not be even, "
                         "got %i of %i" % (p, q))
    return p, q


def gm_public_key(p, q, a=None, seed=None):
    """
    Compute public keys for p and q.
    Note that in Goldwasser-Micali Encryption,
    public keys are randomly selected.

    Parameters
    ==========

    p, q, a : int, int, int
        Initialization variables.

    Returns
    =======

    tuple : (a, N)
        ``a`` is the input ``a`` if it is not ``None`` otherwise
        some random integer coprime to ``p`` and ``q``.

        ``N`` is the product of ``p`` and ``q``.

    """

    p, q = gm_private_key(p, q)
    N = p * q

    if a is None:
        randrange = _randrange(seed)
        while True:
            a = randrange(N)
            if _legendre(a, p) == _legendre(a, q) == -1:
                break
    else:
        if _legendre(a, p) != -1 or _legendre(a, q) != -1:
            return False
    return (a, N)


def encipher_gm(i, key, seed=None):
    """
    Encrypt integer 'i' using public_key 'key'
    Note that gm uses random encryption.

    Parameters
    ==========

    i : int
        The message to encrypt.

    key : (a, N)
        The public key.

    Returns
    =======

    list : list of int
        The randomized encrypted message.

    """
    if i < 0:
        raise ValueError(
            "message must be a non-negative "
            "integer: got %d instead" % i)
    a, N = key
    bits = []
    while i > 0:
        bits.append(i % 2)
        i //= 2

    gen = _random_coprime_stream(N, seed)
    rev = reversed(bits)
    encode = lambda b: next(gen)**2*pow(a, b) % N
    return [ encode(b) for b in rev ]



def decipher_gm(message, key):
    """
    Decrypt message 'message' using public_key 'key'.

    Parameters
    ==========

    message : list of int
        The randomized encrypted message.

    key : (p, q)
        The private key.

    Returns
    =======

    int
        The encrypted message.

    """
    p, q = key
    res = lambda m, p: _legendre(m, p) > 0
    bits = [res(m, p) * res(m, q) for m in message]
    m = 0
    for b in bits:
        m <<= 1
        m += not b
    return m

<<<<<<< HEAD


########### RailFence Cipher #############

def encipher_railfence(message,rails):
    """
    Performs Railfence Encryption on plaintext and returns ciphertext

    Examples
    ========

    >>> from sympy.crypto.crypto import encipher_railfence
    >>> message = "hello world"
    >>> encipher_railfence(message,3)
    'horel ollwd'
    
    Parameters
    ==========
    
    message(string) : the message to encrypt.
    rails(int) : the number of rails.
    
    Returns
    =======

    The Encrypted string message.
    
     References
     ==========
     .. [1] https://en.wikipedia.org/wiki/Rail_fence_cipher
    
    """
    r = list(range(rails))
    p = cycle(r + r[-2:0:-1])
    return ''.join(sorted(message, key=lambda i: next(p)))


def decipher_railfence(ciphertext,rails):
    """
    Decrypt the message using the given rails
    
    Examples
    ========

    >>> from sympy.crypto.crypto import decipher_railfence
    >>> decipher_railfence("horel ollwd",3)
    'hello world'
    
    Parameters
    ==========
    
    message(string) : the message to encrypt.
    rails(int) : the number of rails.
    
    Returns
    =======

    The Decrypted string message.
    
    """
    r = list(range(rails))
    p = cycle(r + r[-2:0:-1])
    
    idx = sorted(range(len(ciphertext)), key=lambda i: next(p))
    res = [''] * len(ciphertext)
    for i, c in zip(idx, ciphertext):
        res[i] = c
    return ''.join(res)
    
=======
################ Blum–Goldwasser cryptosystem  #########################

def bg_private_key(p, q):
    """
    Check if p and q can be used as private keys for
    the Blum–Goldwasser cryptosystem.

    The three necessary checks for p and q to pass
    so that they can be used as private keys:

        1. p and q must both be prime
        2. p and q must be distinct
        3. p and q must be congruent to 3 mod 4

    Parameters
    ==========

    p, q
        The keys to be checked.

    Returns
    =======

    p, q
        Input values.

    Raises
    ======

    ValueError
        If p and q do not pass the above conditions.

    """

    if not isprime(p) or not isprime(q):
        raise ValueError("the two arguments must be prime, "
                         "got %i and %i" %(p, q))
    elif p == q:
        raise ValueError("the two arguments must be distinct, "
                         "got two copies of %i. " %p)
    elif (p - 3) % 4 != 0 or (q - 3) % 4 != 0:
        raise ValueError("the two arguments must be congruent to 3 mod 4, "
                         "got %i and %i" %(p, q))
    return p, q

def bg_public_key(p, q):
    """
    Calculates public keys from private keys.

    The function first checks the validity of
    private keys passed as arguments and
    then returns their product.

    Parameters
    ==========

    p, q
        The private keys.

    Returns
    =======

    N
        The public key.

    """
    p, q = bg_private_key(p, q)
    N = p * q
    return N

def encipher_bg(i, key, seed=None):
    """
    Encrypts the message using public key and seed.

    ALGORITHM:
        1. Encodes i as a string of L bits, m.
        2. Select a random element r, where 1 < r < key, and computes
           x = r^2 mod key.
        3. Use BBS pseudo-random number generator to generate L random bits, b,
        using the initial seed as x.
        4. Encrypted message, c_i = m_i XOR b_i, 1 <= i <= L.
        5. x_L = x^(2^L) mod key.
        6. Return (c, x_L)

    Parameters
    ==========

    i
        Message, a non-negative integer

    key
        The public key

    Returns
    =======

    Tuple
        (encrypted_message, x_L)

    Raises
    ======

    ValueError
        If i is negative.

    """

    if i < 0:
        raise ValueError(
            "message must be a non-negative "
            "integer: got %d instead" % i)

    enc_msg = []
    while i > 0:
        enc_msg.append(i % 2)
        i //= 2
    enc_msg.reverse()
    L = len(enc_msg)

    r = _randint(seed)(2, key - 1)
    x = r**2 % key
    x_L = pow(int(x), int(2**L), int(key))

    rand_bits = []
    for k in range(L):
        rand_bits.append(x % 2)
        x = x**2 % key

    encrypt_msg = [m ^ b for (m, b) in zip(enc_msg, rand_bits)]

    return (encrypt_msg, x_L)

def decipher_bg(message, key):
    """
    Decrypts the message using private keys.

    ALGORITHM:
        1. Let, c be the encrypted message, y the second number received,
        and p and q be the private keys.
        2. Compute, r_p = y^((p+1)/4 ^ L) mod p and
        r_q = y^((q+1)/4 ^ L) mod q.
        3. Compute x_0 = (q(q^-1 mod p)r_p + p(p^-1 mod q)r_q) mod N.
        4. From, recompute the bits using the BBS generator, as in the
        encryption algorithm.
        5. Compute original message by XORing c and b.

    Parameters
    ==========

    message
        Tuple of encrypted message and a non-negative integer.

    key
        Tuple of private keys.

    Returns
    =======

    orig_msg
        The original message

    """

    p, q = key
    encrypt_msg, y = message
    public_key = p * q
    L = len(encrypt_msg)
    p_t = ((p + 1)/4)**L
    q_t = ((q + 1)/4)**L
    r_p = pow(int(y), int(p_t), int(p))
    r_q = pow(int(y), int(q_t), int(q))

    x = (q * mod_inverse(q, p) * r_p + p * mod_inverse(p, q) * r_q) % public_key

    orig_bits = []
    for k in range(L):
        orig_bits.append(x % 2)
        x = x**2 % public_key

    orig_msg = 0
    for (m, b) in zip(encrypt_msg, orig_bits):
        orig_msg = orig_msg * 2
        orig_msg += (m ^ b)

    return orig_msg
>>>>>>> def1c20c
<|MERGE_RESOLUTION|>--- conflicted
+++ resolved
@@ -2701,7 +2701,7 @@
     True
 
     """
-    p, r, d = key
+    p, _, d = key
     c1, c2 = msg
     u = igcdex(c1**d, p)[0]
     return u * c2 % p
@@ -3071,7 +3071,6 @@
         m += not b
     return m
 
-<<<<<<< HEAD
 
 
 ########### RailFence Cipher #############
@@ -3087,22 +3086,22 @@
     >>> message = "hello world"
     >>> encipher_railfence(message,3)
     'horel ollwd'
-    
-    Parameters
-    ==========
-    
-    message(string) : the message to encrypt.
-    rails(int) : the number of rails.
-    
+
+    Parameters
+    ==========
+
+    message : string, the message to encrypt.
+    rails : int, the number of rails.
+
     Returns
     =======
 
     The Encrypted string message.
-    
-     References
-     ==========
-     .. [1] https://en.wikipedia.org/wiki/Rail_fence_cipher
-    
+
+    References
+    ==========
+    .. [1] https://en.wikipedia.org/wiki/Rail_fence_cipher
+
     """
     r = list(range(rails))
     p = cycle(r + r[-2:0:-1])
@@ -3112,36 +3111,36 @@
 def decipher_railfence(ciphertext,rails):
     """
     Decrypt the message using the given rails
-    
+
     Examples
     ========
 
     >>> from sympy.crypto.crypto import decipher_railfence
     >>> decipher_railfence("horel ollwd",3)
     'hello world'
-    
-    Parameters
-    ==========
-    
-    message(string) : the message to encrypt.
-    rails(int) : the number of rails.
-    
+
+    Parameters
+    ==========
+
+    message : string, the message to encrypt.
+    rails : int, the number of rails.
+
     Returns
     =======
 
     The Decrypted string message.
-    
+
     """
     r = list(range(rails))
     p = cycle(r + r[-2:0:-1])
-    
+
     idx = sorted(range(len(ciphertext)), key=lambda i: next(p))
     res = [''] * len(ciphertext)
     for i, c in zip(idx, ciphertext):
         res[i] = c
     return ''.join(res)
-    
-=======
+
+
 ################ Blum–Goldwasser cryptosystem  #########################
 
 def bg_private_key(p, q):
@@ -3266,7 +3265,7 @@
     x_L = pow(int(x), int(2**L), int(key))
 
     rand_bits = []
-    for k in range(L):
+    for _ in range(L):
         rand_bits.append(x % 2)
         x = x**2 % key
 
@@ -3317,7 +3316,7 @@
     x = (q * mod_inverse(q, p) * r_p + p * mod_inverse(p, q) * r_q) % public_key
 
     orig_bits = []
-    for k in range(L):
+    for _ in range(L):
         orig_bits.append(x % 2)
         x = x**2 % public_key
 
@@ -3326,5 +3325,4 @@
         orig_msg = orig_msg * 2
         orig_msg += (m ^ b)
 
-    return orig_msg
->>>>>>> def1c20c
+    return orig_msg