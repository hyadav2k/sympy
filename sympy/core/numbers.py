--- conflicted
+++ resolved
@@ -92,12 +92,7 @@
     try:
         return _gcdcache[(a,b)]
     except KeyError:
-<<<<<<< HEAD
-        from sympy.ntheory.residue_ntheory import int_tested
-        a, b = int_tested(a, b)
-=======
         a, b = as_int(a), as_int(b)
->>>>>>> bc35cf9e
 
         if a and b:
             if b < 0:
