--- conflicted
+++ resolved
@@ -1,21 +1,12 @@
 """Computational algebraic number field theory. """
 
 from sympy import (
-<<<<<<< HEAD
-    S, Expr, I, Integer, Rational, Real,
-    Symbol, Add, Mul, sympify, Q, ask,
-)
-
-from sympy.polys.polytools import (
-    Poly, sqf_norm, invert, factor_list, groebner,
-=======
     S, Expr, I, Integer, Rational, Float,
     Symbol, Add, Mul, sympify, Q, ask, Dummy,
 )
 
 from sympy.polys.polytools import (
     Poly, PurePoly, sqf_norm, invert, factor_list, groebner,
->>>>>>> c9470ac4
 )
 
 from sympy.polys.polyutils import (
@@ -62,11 +53,7 @@
     if x is not None:
         x, cls = sympify(x), Poly
     else:
-<<<<<<< HEAD
-        x = S.Pure
-=======
         x, cls = Dummy('x'), PurePoly
->>>>>>> c9470ac4
 
     def update_mapping(ex, exp, base=None):
         a = generator.next()
@@ -101,11 +88,7 @@
                     alg = ex.base - coeff
 
                     # XXX: turn this into eval()
-<<<<<<< HEAD
-                    inverse = invert(elt.gen + coeff, elt).as_basic()
-=======
                     inverse = invert(elt.gen + coeff, elt).as_expr()
->>>>>>> c9470ac4
                     base = inverse.subs(elt.gen, alg).expand()
 
                     if ex.exp == -1:
@@ -177,11 +160,7 @@
     if x is not None:
         x, cls = sympify(x), Poly
     else:
-<<<<<<< HEAD
-        x = S.Pure
-=======
         x, cls = Dummy('x'), PurePoly
->>>>>>> c9470ac4
 
     if not args.get('ex', False):
         extension = [ AlgebraicNumber(ext, gen=x) for ext in extension ]
@@ -494,11 +473,7 @@
             if self.alias is not None:
                 return Poly.new(self.rep, self.alias)
             else:
-<<<<<<< HEAD
-                return Poly.new(self.rep, Symbol('x', dummy=True))
-=======
                 return PurePoly.new(self.rep, Dummy('x'))
->>>>>>> c9470ac4
 
     def as_expr(self, x=None):
         """Create a Basic expression from `self`. """
@@ -533,11 +508,7 @@
 
     if alg.is_Rational:
         return (alg, alg)
-<<<<<<< HEAD
-    elif not ask(alg, Q.real):
-=======
     elif not ask(Q.real(alg)):
->>>>>>> c9470ac4
         raise NotImplementedError("complex algebraic numbers are not supported")
 
     from sympy.printing.lambdarepr import LambdaPrinter
@@ -574,8 +545,4 @@
     if eps is not None:
         a, b = poly.refine_root(a, b, eps=eps, fast=fast)
 
-<<<<<<< HEAD
-    return (a, b)
-=======
-    return (a, b)
->>>>>>> c9470ac4
+    return (a, b)