--- conflicted
+++ resolved
@@ -32,12 +32,8 @@
 from sympy.polys.polyconfig import setup
 
 from sympy.polys.domains import ZZ
-<<<<<<< HEAD
-from sympy import pi, nextprime, raises
-=======
 from sympy import pi, nextprime
 from sympy.utilities.pytest import raises
->>>>>>> c9470ac4
 
 def test_gf_crt():
     U = [49, 76, 65]
@@ -416,7 +412,6 @@
     assert gf_irreducible_p([7], 11, ZZ) == True
     assert gf_irreducible_p([7,3], 11, ZZ) == True
     assert gf_irreducible_p([7,3,1], 11, ZZ) == False
-<<<<<<< HEAD
 
     setup('GF_IRRED_METHOD', 'rabin')
 
@@ -424,15 +419,6 @@
     assert gf_irreducible_p([7,3], 11, ZZ) == True
     assert gf_irreducible_p([7,3,1], 11, ZZ) == False
 
-=======
-
-    setup('GF_IRRED_METHOD', 'rabin')
-
-    assert gf_irreducible_p([7], 11, ZZ) == True
-    assert gf_irreducible_p([7,3], 11, ZZ) == True
-    assert gf_irreducible_p([7,3,1], 11, ZZ) == False
-
->>>>>>> c9470ac4
     setup('GF_IRRED_METHOD', 'other')
     raises(KeyError, "gf_irreducible_p([7], 11, ZZ)")
     setup('GF_IRRED_METHOD')
@@ -585,29 +571,17 @@
     assert gf_factor_sqf([1,1], 11, ZZ) == (1, [[1, 1]])
 
     setup('GF_FACTOR_METHOD', 'berlekamp')
-<<<<<<< HEAD
-=======
 
     assert gf_factor_sqf([], 11, ZZ) == (0, [])
     assert gf_factor_sqf([1], 11, ZZ) == (1, [])
     assert gf_factor_sqf([1,1], 11, ZZ) == (1, [[1, 1]])
 
     setup('GF_FACTOR_METHOD', 'zassenhaus')
->>>>>>> c9470ac4
 
     assert gf_factor_sqf([], 11, ZZ) == (0, [])
     assert gf_factor_sqf([1], 11, ZZ) == (1, [])
     assert gf_factor_sqf([1,1], 11, ZZ) == (1, [[1, 1]])
 
-<<<<<<< HEAD
-    setup('GF_FACTOR_METHOD', 'zassenhaus')
-
-    assert gf_factor_sqf([], 11, ZZ) == (0, [])
-    assert gf_factor_sqf([1], 11, ZZ) == (1, [])
-    assert gf_factor_sqf([1,1], 11, ZZ) == (1, [[1, 1]])
-
-=======
->>>>>>> c9470ac4
     setup('GF_FACTOR_METHOD', 'shoup')
 
     assert gf_factor_sqf([], 11, ZZ) == (0, [])
