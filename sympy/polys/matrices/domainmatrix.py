"""

Module for the DomainMatrix class.

A DomainMatrix represents a matrix with elements that are in a particular
Domain. Each DomainMatrix internally wraps a DDM which is used for the
lower-level operations. The idea is that the DomainMatrix class provides the
convenience routines for converting between Expr and the poly domains as well
as unifying matrices with different domains.

"""
from sympy.core.sympify import _sympify

from ..constructor import construct_domain

from .exceptions import NonSquareMatrixError, ShapeError

from .ddm import DDM

from .sdm import SDM


class DomainMatrix:

    def __init__(self, rows, shape, domain):
        if isinstance(rows, list):
            self.rep = SDM.from_list(rows, shape, domain)
        else:
            self.rep = SDM(rows, shape, domain)
        self.shape = shape
        self.domain = domain

    @classmethod
    def from_rep(cls, ddm):
        return cls(ddm, ddm.shape, ddm.domain)

    @classmethod
    def from_list_sympy(cls, nrows, ncols, rows, **kwargs):
        """Convert a list of lists of Expr into a DomainMatrix
        using construct_domain

        Parameters
        ==========

        nrows: number of rows
        ncols: number of columns
        rows: list of lists

        Returns
        =======

        DomainMatrix containing elements of rows

        Examples
        ========

        Define a DomainMatrix on the field of Integers

        >>> from sympy.polys.matrices import DomainMatrix
        >>> A = DomainMatrix.from_list_sympy(1, 2, [[1, 0]])
        >>> A
        DomainMatrix([[1, 0]], (1, 2), ZZ)

        See Also
        ========

        polys.constructor.construct_domain

        """
        assert len(rows) == nrows
        assert all(len(row) == ncols for row in rows)

        items_sympy = [_sympify(item) for row in rows for item in row]

        domain, items_domain = cls.get_domain(items_sympy, **kwargs)

        domain_rows = [[items_domain[ncols*r + c] for c in range(ncols)] for r in range(nrows)]

        return DomainMatrix(domain_rows, (nrows, ncols), domain)

    @classmethod
    def from_Matrix(cls, M, **kwargs):
        """Converts Matrix to DomainMatrix

        Parameters
        ==========

        M: Matrix

        Returns
        =======

        Returns DomainMatrix with identical elements as M

        Examples
        ========

        Define a DomainMatrix on the field of Rationals

        >>> from sympy import Matrix, Rational
        >>> from sympy.polys.matrices import DomainMatrix
        >>> M = Matrix([
        ... [Rational(1,2), Rational(3,4)],
        ... [2, Rational(1,5)]])
        >>> A = DomainMatrix.from_Matrix(M)
        >>> A
        DomainMatrix([[1/2, 3/4], [2, 1/5]], (2, 2), QQ)


        Define a DomainMatrix on the field of Reals.
        >>> from sympy import Matrix
        >>> from sympy.polys.matrices import DomainMatrix
        >>> M = Matrix([
        ... [1.0, 3.4],
        ... [2.4, 1]])
        >>> A = DomainMatrix.from_Matrix(M)
        >>> A
        DomainMatrix([[1.0, 3.4], [2.4, 1.0]], (2, 2), RR)

        See Also
        ========

        :py:class:~.Matrix.

        """
        return cls.from_list_sympy(*M.shape, M.tolist(), **kwargs)

    @classmethod
    def get_domain(cls, items_sympy, **kwargs):

        K, items_K = construct_domain(items_sympy, **kwargs)
        return K, items_K

    def convert_to(self, K):
        """Change domain of self

        Parameters
        ==========

        K: Domain. The domain to convert the elements to.

        Examples
        ========

        >>> from sympy.polys.matrices import DomainMatrix
        >>> from sympy import QQ, ZZ
        >>> A = DomainMatrix([[ZZ(1), ZZ(3)]], (1, 2), ZZ)
        >>> A.convert_to(QQ)
        DomainMatrix([[1, 3]], (1, 2), QQ)

        See Also
        ========

        DomainMatrix.unify, DomainMatrix.convert_to

        """
        return self.from_rep(self.rep.convert_to(K))

    def to_field(self):
        K = self.domain.get_field()
        return self.convert_to(K)

    def unify(self, other):
        """Converts self and other to a common domain

        Parameters
        ==========

        other: other DomainMatrix to be unified

        Returns
        =======

        Two Matrices that contain the elements of the input
        matrices but they now belong to a unified Domain

        Examples
        ========

        >>> from sympy.polys.matrices import DomainMatrix
        >>> from sympy import ZZ, QQ
        >>> A = DomainMatrix([[ZZ(1), ZZ(2), ZZ(3)]], (1, 3), ZZ)
        >>> B = DomainMatrix([[QQ(1, 2), QQ(3, 5)]], (1, 2), QQ)
        >>> A.unify(B)
        (DomainMatrix([[1, 2, 3]], (1, 3), QQ), DomainMatrix([[1/2, 3/5]], (1, 2), QQ))

        """
        K1 = self.domain
        K2 = other.domain
        if K1 == K2:
            return self, other
        K = K1.unify(K2)
        if K1 != K:
            self = self.convert_to(K)
        if K2 != K:
            other = other.convert_to(K)
        return self, other

    def to_Matrix(self):
        """ Convert DomainMatrix to Matrix

        Examples
        ========

        >>> from sympy import ZZ
        >>> from sympy.polys.matrices import DomainMatrix
        >>> A = DomainMatrix([[ZZ(1), ZZ(2)], [ZZ(2), ZZ(3)]], (2, 2), ZZ)
        >>> A.to_Matrix()
        Matrix([
        [1, 2],
        [2, 3]])

        """
        from sympy.matrices.dense import MutableDenseMatrix
        elemlist = self.rep.to_list()
        rows_sympy = [[self.domain.to_sympy(e) for e in row] for row in elemlist]
        return MutableDenseMatrix(rows_sympy)

    def __repr__(self):
        elemlist = self.rep.to_list()
        rows_str = ['[%s]' % (', '.join(map(str, row))) for row in elemlist]
        rowstr = '[%s]' % ', '.join(rows_str)
        return 'DomainMatrix(%s, %r, %r)' % (rowstr, self.shape, self.domain)

    def hstack(A, B):
        """ Horizontally stack 2 Domain Matrices

        Examples
        ========

        >>> from sympy import ZZ, QQ
        >>> from sympy.polys.matrices import DomainMatrix
        >>> A = DomainMatrix([[ZZ(1), ZZ(2), ZZ(3)]], (1, 3), ZZ)
        >>> B = DomainMatrix([[QQ(-1, 2), QQ(1, 2), QQ(1, 3)]],(1, 3), QQ)

        >>> A.hstack(B)
        DomainMatrix([[1, 2, 3, -1/2, 1/2, 1/3]], (1, 6), QQ)

        """
        A, B = A.unify(B)
        return A.from_rep(A.rep.hstack(B.rep))

    def __add__(A, B):
        if not isinstance(B, DomainMatrix):
            return NotImplemented
        return A.add(B)

    def __sub__(A, B):
        if not isinstance(B, DomainMatrix):
            return NotImplemented
        return A.sub(B)

    def __neg__(A):
        return A.neg()

    def __mul__(A, B):
        """A * B"""
        if isinstance(B, DomainMatrix):
            return A.matmul(B)
        elif B in A.domain:
            return A.from_rep(A.rep * B)
        else:
            return NotImplemented

    def __rmul__(A, B):
        if B in A.domain:
            return A.from_rep(A.rep * B)
        else:
            return NotImplemented

    def __pow__(A, n):
        """A ** n"""
        if not isinstance(n, int):
            return NotImplemented
        return A.pow(n)

    def add(A, B):
        if A.shape != B.shape:
            raise ShapeError("shape")
        if A.domain != B.domain:
            raise ValueError("domain")
        return A.from_rep(A.rep.add(B.rep))

    def sub(A, B):
        if A.shape != B.shape:
            raise ShapeError("shape")
        if A.domain != B.domain:
            raise ValueError("domain")
        return A.from_rep(A.rep.sub(B.rep))

    def neg(A):
        return A.from_rep(A.rep.neg())

    def mul(A, b):
        return A.from_rep(A.rep.mul(b))

    def matmul(A, B):
        return A.from_rep(A.rep.matmul(B.rep))

    def pow(A, n):
        """Return Matrix A raised to the power n,
        n must be a non-negative integer

        A ** n

        Examples
        ========

        >>> from sympy.polys.matrices import DomainMatrix
        >>> from sympy import ZZ
        >>> A = DomainMatrix([[ZZ(1), ZZ(3)], [ZZ(2), ZZ(1)]], (2, 2), ZZ)
        >>> pow(A, 3)
        DomainMatrix([[19, 27], [18, 19]], (2, 2), ZZ)

        """
        if n < 0:
            raise NotImplementedError('Negative powers')
        elif n == 0:
            m, n = A.shape
            rows = [[A.domain.zero] * m for _ in range(m)]
            for i in range(m):
                rows[i][i] = A.domain.one
            return type(A)(rows, A.shape, A.domain)
        elif n == 1:
            return A
        elif n % 2 == 1:
            return A * A**(n - 1)
        else:
            sqrtAn = A ** (n // 2)
            return sqrtAn * sqrtAn

    def rref(self):
        """Return reduced row-echelon form of a DomainMatrix and indices of pivot vars.

        Raises
        ======

         ValueError('Not a field')
            if domain of self is not a field

        Examples
        ========

        >>> from sympy.polys.matrices import DomainMatrix
        >>> from sympy import QQ
        >>> A = DomainMatrix([
        ...     [QQ(2), QQ(-1), QQ(0)],
        ...     [QQ(-1), QQ(2), QQ(-1)],
        ...     [QQ(0), QQ(0), QQ(2)]], (3, 3), QQ)
        >>> rref_matrix, rref_pivots = A.rref()
        >>> rref_matrix
        DomainMatrix([[1, 0, 0], [0, 1, 0], [0, 0, 1]], (3, 3), QQ)
        >>> rref_pivots
        (0, 1, 2)

        """
        if not self.domain.is_Field:
            raise ValueError('Not a field')
        rref_ddm, pivots = self.rep.rref()
        return self.from_rep(rref_ddm), tuple(pivots)

    def nullspace(self):
        """Returns the Nullspace of a DomainMatrix.

        Examples
        ========

        >>> from sympy.polys.matrices import DomainMatrix
        >>> from sympy import QQ
        >>> A = DomainMatrix([[QQ(1), QQ(-1)], [QQ(2), QQ(-2)]], (2, 2), QQ)
        >>> A.nullspace()
        DomainMatrix([[1, 1]], (1, 2), QQ)

        """
        return self.from_rep(self.rep.nullspace()[0])


    def inv(self):
        """Returns the inverse of a DomainMatrix if the Domain is a field.

        Raises
        ======

         ValueError: Not a field
            if domain of self is not a field

        Examples
        ========

        >>> from sympy.polys.matrices import DomainMatrix
        >>> from sympy import QQ
        >>> A = DomainMatrix([
        ...     [QQ(2), QQ(-1), QQ(0)],
        ...     [QQ(-1), QQ(2), QQ(-1)],
        ...     [QQ(0), QQ(0), QQ(2)]], (3, 3), QQ)
        >>> A.inv()
        DomainMatrix([[2/3, 1/3, 1/6], [1/3, 2/3, 1/3], [0, 0, 1/2]], (3, 3), QQ)

        """
        if not self.domain.is_Field:
            raise ValueError('Not a field')
        m, n = self.shape
        if m != n:
            raise NonSquareMatrixError
        inv = self.rep.inv()
        return self.from_rep(inv)

    def det(self):
        """Determinant of a square DomainMatrix.

        Examples
        ========

        >>> from sympy.polys.matrices import DomainMatrix
        >>> from sympy import QQ
        >>> A = DomainMatrix([
        ...     [QQ(2), QQ(-1), QQ(0)],
        ...     [QQ(-1), QQ(2), QQ(-1)],
        ...     [QQ(0), QQ(0), QQ(2)]], (3, 3), QQ)
        >>> A.det()
        6

        """
        m, n = self.shape
        if m != n:
            raise NonSquareMatrixError
        return self.rep.det()

    def lu(self):
        """LU decomposition of self

        Returns
        =======

        (L, U, swaps): where L is a lower triangular matrix with unit diagonal, U is an upper triangular                     matrix and swaps is a list of row swap index pairs.

        Examples
        ========

        >>> from sympy.polys.matrices import DomainMatrix
        >>> from sympy import QQ
        >>> A = DomainMatrix([
        ...     [QQ(2), QQ(-1), QQ(0)],
        ...     [QQ(-1), QQ(2), QQ(-1)],
        ...     [QQ(0), QQ(0), QQ(2)]], (3, 3), QQ)
        >>> L, U, swaps = A.lu()
        >>> L
        DomainMatrix([[1, 0, 0], [-1/2, 1, 0], [0, 0, 1]], (3, 3), QQ)
        >>> U
        DomainMatrix([[2, -1, 0], [0, 3/2, -1], [0, 0, 2]], (3, 3), QQ)
        >>> swaps
        []
        >>> L*U == A
        True

        """
        if not self.domain.is_Field:
            raise ValueError('Not a field')
        L, U, swaps = self.rep.lu()
        return self.from_rep(L), self.from_rep(U), swaps

    def lu_solve(self, rhs):
        """Solve the linear system Ax = rhs for x using LU decomposition
        of the DomainMatrix A.

        Examples
        ========

        >>> from sympy.polys.matrices import DomainMatrix
        >>> from sympy import QQ
        >>> A = DomainMatrix([
        ...     [QQ(2), QQ(-1), QQ(0)],
        ...     [QQ(-1), QQ(2), QQ(-1)],
        ...     [QQ(0), QQ(0), QQ(2)]], (3, 3), QQ)
        >>> b = DomainMatrix([[QQ(1)],[QQ(4)],[QQ(0)]], (3, 1), QQ)
        >>> x = A.lu_solve(b)
        >>> x
        DomainMatrix([[2], [3], [0]], (3, 1), QQ)

        """
        if self.shape[0] != rhs.shape[0]:
            raise ShapeError("Shape")
        if not self.domain.is_Field:
            raise ValueError('Not a field')
        sol = self.rep.lu_solve(rhs.rep)
        return self.from_rep(sol)

    def charpoly(self):
        """Characteristic polynomial of a square matrix

        Examples
        ========

        >>> from sympy.polys.matrices import DomainMatrix
        >>> from sympy import ZZ
        >>> A = DomainMatrix([[ZZ(1), ZZ(2)],
        ... [ZZ(3), ZZ(4)]], (2, 2), ZZ)
        >>> A.charpoly()
        [1, -5, -2]

        """
        m, n = self.shape
        if m != n:
            raise NonSquareMatrixError("not square")
        return self.rep.charpoly()

    @classmethod
    def eye(cls, n, domain):
        """Return Identity matrix of size n x n, belonging to the specified domain

        Examples
        ========

        >>> from sympy.polys.matrices import DomainMatrix
        >>> from sympy import QQ
        >>> DomainMatrix.eye(3, QQ)
        DomainMatrix([[1, 0, 0], [0, 1, 0], [0, 0, 1]], (3, 3), QQ)

        """

        return cls.from_rep(DDM.eye(n, domain))

<<<<<<< HEAD
=======
    @classmethod
    def zeros(cls, shape, domain):
        """Returns a zero DomainMatrix of size shape, belonging to the specified domain

        Examples
        ========

        >>> from sympy.polys.matrices import DomainMatrix
        >>> from sympy import QQ
        >>> DomainMatrix.zeros((2, 3), QQ)
        DomainMatrix([[0, 0, 0], [0, 0, 0]], (2, 3), QQ)

        """

        return cls.from_rep(DDM.zeros(shape, domain))
>>>>>>> 1a84db6a

    def __eq__(A, B):
        """A == B"""
        if not isinstance(B, DomainMatrix):
            return NotImplemented
        return A.rep == B.rep<|MERGE_RESOLUTION|>--- conflicted
+++ resolved
@@ -519,9 +519,7 @@
         """
 
         return cls.from_rep(DDM.eye(n, domain))
-
-<<<<<<< HEAD
-=======
+      
     @classmethod
     def zeros(cls, shape, domain):
         """Returns a zero DomainMatrix of size shape, belonging to the specified domain
@@ -537,7 +535,6 @@
         """
 
         return cls.from_rep(DDM.zeros(shape, domain))
->>>>>>> 1a84db6a
 
     def __eq__(A, B):
         """A == B"""
