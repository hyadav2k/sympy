--- conflicted
+++ resolved
@@ -100,13 +100,12 @@
 
     @classmethod
     def from_list_sympy(cls, nrows, ncols, rows, **kwargs):
-        """Convert a list of lists of Expr into a DomainMatrix
+        """
+        Convert a list of lists of Expr into a DomainMatrix
         using construct_domain
 
         Examples
         ========
-
-        Define a DomainMatrix on the field of Integers
 
         >>> from sympy.polys.matrices import DomainMatrix
         >>> A = DomainMatrix.from_list_sympy(1, 2, [[1, 0]])
@@ -137,19 +136,6 @@
         Examples
         ========
 
-        Define a DomainMatrix on the field of Rationals
-
-        >>> from sympy import Matrix, Rational
-        >>> from sympy.polys.matrices import DomainMatrix
-        >>> M = Matrix([
-        ... [Rational(1,2), Rational(3,4)],
-        ... [2, Rational(1,5)]])
-        >>> A = DomainMatrix.from_Matrix(M)
-        >>> A
-        DomainMatrix([[1/2, 3/4], [2, 1/5]], (2, 2), QQ)
-
-
-        Define a DomainMatrix on the field of Reals.
         >>> from sympy import Matrix
         >>> from sympy.polys.matrices import DomainMatrix
         >>> M = Matrix([
@@ -164,22 +150,16 @@
 
     @classmethod
     def get_domain(cls, items_sympy, **kwargs):
-
         K, items_K = construct_domain(items_sympy, **kwargs)
         return K, items_K
 
     def convert_to(self, K):
-<<<<<<< HEAD
-        r"""
-        Returns a DomainMatrix with the desired domain or field
-=======
-        """Change domain of self
->>>>>>> 11a4b8cb
-
-        Parameters
-        ==========
-
-<<<<<<< HEAD
+        r"""
+        Change the domain of DomainMatrix to desired domain or field
+
+        Parameters
+        ==========
+
         K : Represents the desired domain or field
 
         Returns
@@ -199,23 +179,6 @@
 
         >>> domainmatrix.convert_to(ZZ_I)
         DomainMatrix([[1, 2], [3, 4]], (2, 2), ZZ_I)
-=======
-        K: Domain. The domain to convert the elements to.
-
-        Examples
-        ========
-
-        >>> from sympy.polys.matrices import DomainMatrix
-        >>> from sympy import QQ, ZZ
-        >>> A = DomainMatrix([[ZZ(1), ZZ(3)]], (1, 2), ZZ)
-        >>> A.convert_to(QQ)
-        DomainMatrix([[1, 3]], (1, 2), QQ)
-
-        See Also
-        ========
-
-        DomainMatrix.unify, DomainMatrix.convert_to
->>>>>>> 11a4b8cb
 
         """
         return self.from_rep(self.rep.convert_to(K))
@@ -247,37 +210,23 @@
         return self.convert_to(K)
 
     def unify(self, other):
-<<<<<<< HEAD
         r"""
         Unify the domains of self and other
-=======
-        """Converts self and other to a common domain
->>>>>>> 11a4b8cb
-
-        Parameters
-        ==========
-
-<<<<<<< HEAD
+
+        Parameters
+        ==========
+
         other : another DomainMatrix
-=======
-        other: other DomainMatrix to be unified
->>>>>>> 11a4b8cb
-
-        Returns
-        =======
-
-<<<<<<< HEAD
+
+        Returns
+        =======
+
         (dM1, dM2)
             dM1, dM2 DomainMatrix matrices with unified Domain
-=======
-        Two Matrices that contain the elements of the input
-        matrices but they now belong to a unified Domain
->>>>>>> 11a4b8cb
-
-        Examples
-        ========
-
-<<<<<<< HEAD
+
+        Examples
+        ========
+
         >>> from sympy import ZZ, QQ
         >>> from sympy.polys.matrices import DomainMatrix
         >>> domainmatrix1 = DomainMatrix([
@@ -295,14 +244,6 @@
         ========
 
         :py:meth:`~.convert_to`
-=======
-        >>> from sympy.polys.matrices import DomainMatrix
-        >>> from sympy import ZZ, QQ
-        >>> A = DomainMatrix([[ZZ(1), ZZ(2), ZZ(3)]], (1, 3), ZZ)
-        >>> B = DomainMatrix([[QQ(1, 2), QQ(3, 5)]], (1, 2), QQ)
-        >>> A.unify(B)
-        (DomainMatrix([[1, 2, 3]], (1, 3), QQ), DomainMatrix([[1/2, 3/5]], (1, 2), QQ))
->>>>>>> 11a4b8cb
 
         """
         K1 = self.domain
@@ -317,25 +258,20 @@
         return self, other
 
     def to_Matrix(self):
-<<<<<<< HEAD
-        r"""
-        Returns a MutableDenseMatrix for a DomainMatrix.
+        r"""
+        Convert DomainMatrix to Matrix
 
         Returns
         =======
 
         Matrix
             MutableDenseMatrix for the DomainMatrix
-=======
-        """ Convert DomainMatrix to Matrix
->>>>>>> 11a4b8cb
-
-        Examples
-        ========
-
-        >>> from sympy import ZZ
-        >>> from sympy.polys.matrices import DomainMatrix
-<<<<<<< HEAD
+
+        Examples
+        ========
+
+        >>> from sympy import ZZ
+        >>> from sympy.polys.matrices import DomainMatrix
         >>> domainmatrix = DomainMatrix([
         ...    [ZZ(1), ZZ(2)],
         ...    [ZZ(3), ZZ(4)]], (2, 2), ZZ)
@@ -349,13 +285,6 @@
         ========
 
         :py:meth:`~.from_Matrix`
-=======
-        >>> A = DomainMatrix([[ZZ(1), ZZ(2)], [ZZ(2), ZZ(3)]], (2, 2), ZZ)
-        >>> A.to_Matrix()
-        Matrix([
-        [1, 2],
-        [2, 3]])
->>>>>>> 11a4b8cb
 
         """
         from sympy.matrices.dense import MutableDenseMatrix
@@ -370,9 +299,8 @@
         return 'DomainMatrix(%s, %r, %r)' % (rowstr, self.shape, self.domain)
 
     def hstack(A, B):
-<<<<<<< HEAD
-        r"""
-        Returns a DomainMatrix formed by stacking the rows horizontally.
+        r"""
+        Horizontally stacks 2 Domain Matrices.
 
         Parameters
         ==========
@@ -385,39 +313,24 @@
 
         DomainMatrix
             DomainMatrix by stacking the rows horizontally
-=======
-        """ Horizontally stack 2 Domain Matrices
->>>>>>> 11a4b8cb
-
-        Examples
-        ========
-
-<<<<<<< HEAD
-        >>> from sympy import ZZ
+
+        Examples
+        ========
+
+        >>> from sympy import ZZ, QQ
         >>> from sympy.polys.matrices import DomainMatrix
         >>> domainmatrix1 = DomainMatrix([
-        ...    [ZZ(1), ZZ(2)],
-        ...    [ZZ(3), ZZ(4)]], (2, 2), ZZ)
+        ...    [ZZ(1), ZZ(2), ZZ(3)]], (1, 3), ZZ)
         >>> domainmatrix2 = DomainMatrix([
-        ...    [ZZ(4), ZZ(3)],
-        ...    [ZZ(2), ZZ(1)]], (2, 2), ZZ)
+        ...    [QQ(-1, 2), QQ(1, 2), QQ(1, 3)]],(1, 3), QQ)
 
         >>> domainmatrix1.hstack(domainmatrix2)
-        DomainMatrix([[1, 2, 4, 3], [3, 4, 2, 1]], (2, 4), ZZ)
+        DomainMatrix([[1, 2, 3, -1/2, 1/2, 1/3]], (1, 6), QQ)
 
         See Also
         ========
 
         :py:meth:`~.unify`
-=======
-        >>> from sympy import ZZ, QQ
-        >>> from sympy.polys.matrices import DomainMatrix
-        >>> A = DomainMatrix([[ZZ(1), ZZ(2), ZZ(3)]], (1, 3), ZZ)
-        >>> B = DomainMatrix([[QQ(-1, 2), QQ(1, 2), QQ(1, 3)]],(1, 3), QQ)
-
-        >>> A.hstack(B)
-        DomainMatrix([[1, 2, 3, -1/2, 1/2, 1/3]], (1, 6), QQ)
->>>>>>> 11a4b8cb
 
         """
         A, B = A.unify(B)
@@ -685,7 +598,6 @@
         return A.from_rep(A.rep.matmul(B.rep))
 
     def pow(A, n):
-<<<<<<< HEAD
         r"""
         Computes A**n
 
@@ -707,17 +619,10 @@
 
         NotImplementedError
             if n is negative.
-=======
-        """Return Matrix A raised to the power n,
-        n must be a non-negative integer
-
-        A ** n
->>>>>>> 11a4b8cb
-
-        Examples
-        ========
-
-<<<<<<< HEAD
+
+        Examples
+        ========
+
         >>> from sympy import ZZ
         >>> from sympy.polys.matrices import DomainMatrix
         >>> domainmatrix = DomainMatrix([
@@ -731,13 +636,6 @@
         ========
 
         :py:meth:`~.matmul`
-=======
-        >>> from sympy.polys.matrices import DomainMatrix
-        >>> from sympy import ZZ
-        >>> A = DomainMatrix([[ZZ(1), ZZ(3)], [ZZ(2), ZZ(1)]], (2, 2), ZZ)
-        >>> pow(A, 3)
-        DomainMatrix([[19, 27], [18, 19]], (2, 2), ZZ)
->>>>>>> 11a4b8cb
 
         """
         if n < 0:
@@ -757,34 +655,61 @@
             return sqrtAn * sqrtAn
 
     def rref(self):
-<<<<<<< HEAD
-        r"""
-        Returns reduced-row echelon form and list of pivots for the DomainMatrix
+        r"""
+        Return reduced-row echelon form and list of pivots for the DomainMatrix
 
         Returns
         =======
 
         (DomainMatrix, list)
             reduced-row echelon form and list of pivots for the DomainMatrix
-=======
-        """Return reduced row-echelon form of a DomainMatrix and indices of pivot vars.
->>>>>>> 11a4b8cb
-
-        Raises
-        ======
-
-<<<<<<< HEAD
+
+        Raises
+        ======
+
         ValueError
             If the domain of DomainMatrix not a Field
-=======
-         ValueError('Not a field')
-            if domain of self is not a field
->>>>>>> 11a4b8cb
-
-        Examples
-        ========
-
-<<<<<<< HEAD
+
+        Examples
+        ========
+
+        >>> from sympy import QQ
+        >>> from sympy.polys.matrices import DomainMatrix
+        >>> domainmatrix = DomainMatrix([
+        ...     [QQ(2), QQ(-1), QQ(0)],
+        ...     [QQ(-1), QQ(2), QQ(-1)],
+        ...     [QQ(0), QQ(0), QQ(2)]], (3, 3), QQ)
+
+        >>> rref_matrix, rref_pivots = domainmatrix.rref()
+        >>> rref_matrix
+        DomainMatrix([[1, 0, 0], [0, 1, 0], [0, 0, 1]], (3, 3), QQ)
+        >>> rref_pivots
+        (0, 1, 2)
+
+        See Also
+        ========
+
+        :py:meth:`~.lu`
+
+        """
+        if not self.domain.is_Field:
+            raise ValueError('Not a field')
+        rref_ddm, pivots = self.rep.rref()
+        return self.from_rep(rref_ddm), tuple(pivots)
+
+    def nullspace(self):
+        r"""
+        Returns the Null Space for the DomainMatrix
+
+        Returns
+        =======
+
+        DomainMatrix
+            Null Space of the DomainMatrix
+
+        Examples
+        ========
+
         >>> from sympy import ZZ, QQ
         >>> from sympy.polys.matrices import DomainMatrix
         >>> domainmatrix = DomainMatrix([
@@ -794,53 +719,34 @@
         >>> dMF
         DomainMatrix([[1, 1], [0, 1]], (2, 2), QQ)
 
-        >>> dMF.rref()
-        (DomainMatrix([[1, 0], [0, 1]], (2, 2), QQ), (0, 1))
-
-        See Also
-        ========
-
-        :py:meth:`~.convert_to`
-
-        :py:meth:`~.lu`
-=======
-        >>> from sympy.polys.matrices import DomainMatrix
-        >>> from sympy import QQ
-        >>> A = DomainMatrix([
-        ...     [QQ(2), QQ(-1), QQ(0)],
-        ...     [QQ(-1), QQ(2), QQ(-1)],
-        ...     [QQ(0), QQ(0), QQ(2)]], (3, 3), QQ)
-        >>> rref_matrix, rref_pivots = A.rref()
-        >>> rref_matrix
-        DomainMatrix([[1, 0, 0], [0, 1, 0], [0, 0, 1]], (3, 3), QQ)
-        >>> rref_pivots
-        (0, 1, 2)
->>>>>>> 11a4b8cb
-
-        """
-        if not self.domain.is_Field:
-            raise ValueError('Not a field')
-        rref_ddm, pivots = self.rep.rref()
-        return self.from_rep(rref_ddm), tuple(pivots)
-
-    def nullspace(self):
-<<<<<<< HEAD
-        r"""
-        Returns the Null Space for the DomainMatrix
-
-        Returns
-        =======
-
-        DomainMatrix
-            Null Space of the DomainMatrix
-=======
-        """Returns the Nullspace of a DomainMatrix.
->>>>>>> 11a4b8cb
-
-        Examples
-        ========
-
-<<<<<<< HEAD
+        >>> dMF.nullspace()
+        DomainMatrix([], (0, 2), QQ)
+
+        """
+        return self.from_rep(self.rep.nullspace()[0])
+
+    def inv(self):
+        r"""
+        Returns the inverse of the DomainMatrix if exists
+
+        Returns
+        =======
+
+        DomainMatrix
+            DomainMatrix after inverse
+
+        Raises
+        ======
+
+        ValueError
+            If the domain of DomainMatrix not a Field
+
+        NonSquareMatrixError
+            If the DomainMatrix is not a not Square DomainMatrix
+
+        Examples
+        ========
+
         >>> from sympy import ZZ, QQ
         >>> from sympy.polys.matrices import DomainMatrix
         >>> domainmatrix = DomainMatrix([
@@ -850,61 +756,6 @@
         >>> dMF
         DomainMatrix([[1, 1], [0, 1]], (2, 2), QQ)
 
-        >>> dMF.nullspace()
-        DomainMatrix([], (0, 2), QQ)
-=======
-        >>> from sympy.polys.matrices import DomainMatrix
-        >>> from sympy import QQ
-        >>> A = DomainMatrix([[QQ(1), QQ(-1)], [QQ(2), QQ(-2)]], (2, 2), QQ)
-        >>> A.nullspace()
-        DomainMatrix([[1, 1]], (1, 2), QQ)
->>>>>>> 11a4b8cb
-
-        """
-        return self.from_rep(self.rep.nullspace()[0])
-
-
-    def inv(self):
-<<<<<<< HEAD
-        r"""
-        Finds the inverse of the DomainMatrix if exists
-
-        Returns
-        =======
-
-        DomainMatrix
-            DomainMatrix after inverse
-=======
-        """Returns the inverse of a DomainMatrix if the Domain is a field.
->>>>>>> 11a4b8cb
-
-        Raises
-        ======
-
-<<<<<<< HEAD
-        ValueError
-            If the domain of DomainMatrix not a Field
-
-        NonSquareMatrixError
-            If the DomainMatrix is not a not Square DomainMatrix
-=======
-         ValueError: Not a field
-            if domain of self is not a field
->>>>>>> 11a4b8cb
-
-        Examples
-        ========
-
-<<<<<<< HEAD
-        >>> from sympy import ZZ, QQ
-        >>> from sympy.polys.matrices import DomainMatrix
-        >>> domainmatrix = DomainMatrix([
-        ...    [ZZ(1), ZZ(1)],
-        ...    [ZZ(0), ZZ(1)]], (2, 2), ZZ)
-        >>> dMF = domainmatrix.convert_to(QQ)
-        >>> dMF
-        DomainMatrix([[1, 1], [0, 1]], (2, 2), QQ)
-
         >>> dMF.inv()
         DomainMatrix([[1, -1], [0, 1]], (2, 2), QQ)
 
@@ -912,16 +763,6 @@
         ========
 
         :py:meth:`~.neg`
-=======
-        >>> from sympy.polys.matrices import DomainMatrix
-        >>> from sympy import QQ
-        >>> A = DomainMatrix([
-        ...     [QQ(2), QQ(-1), QQ(0)],
-        ...     [QQ(-1), QQ(2), QQ(-1)],
-        ...     [QQ(0), QQ(0), QQ(2)]], (3, 3), QQ)
-        >>> A.inv()
-        DomainMatrix([[2/3, 1/3, 1/6], [1/3, 2/3, 1/3], [0, 0, 1/2]], (3, 3), QQ)
->>>>>>> 11a4b8cb
 
         """
         if not self.domain.is_Field:
@@ -933,7 +774,6 @@
         return self.from_rep(inv)
 
     def det(self):
-<<<<<<< HEAD
         r"""
         Returns the determinant of a Square DomainMatrix
 
@@ -948,14 +788,10 @@
 
         ValueError
             If the domain of DomainMatrix not a Field
-=======
-        """Determinant of a square DomainMatrix.
->>>>>>> 11a4b8cb
-
-        Examples
-        ========
-
-<<<<<<< HEAD
+
+        Examples
+        ========
+
         >>> from sympy import ZZ
         >>> from sympy.polys.matrices import DomainMatrix
         >>> domainmatrix = DomainMatrix([
@@ -964,16 +800,6 @@
 
         >>> domainmatrix.det()
         -2
-=======
-        >>> from sympy.polys.matrices import DomainMatrix
-        >>> from sympy import QQ
-        >>> A = DomainMatrix([
-        ...     [QQ(2), QQ(-1), QQ(0)],
-        ...     [QQ(-1), QQ(2), QQ(-1)],
-        ...     [QQ(0), QQ(0), QQ(2)]], (3, 3), QQ)
-        >>> A.det()
-        6
->>>>>>> 11a4b8cb
 
         """
         m, n = self.shape
@@ -982,17 +808,12 @@
         return self.rep.det()
 
     def lu(self):
-<<<<<<< HEAD
         r"""
         Returns Lower and Upper decomposition of the DomainMatrix
-=======
-        """LU decomposition of self
->>>>>>> 11a4b8cb
-
-        Returns
-        =======
-
-<<<<<<< HEAD
+
+        Returns
+        =======
+
         (L, U, exchange)
             L, U are Lower and Upper decomposition of the DomainMatrix,
             exchange is the list of indices of rows exchanged in the decomposition.
@@ -1002,14 +823,10 @@
 
         ValueError
             If the domain of DomainMatrix not a Field
-=======
-        (L, U, swaps): where L is a lower triangular matrix with unit diagonal, U is an upper triangular                     matrix and swaps is a list of row swap index pairs.
->>>>>>> 11a4b8cb
-
-        Examples
-        ========
-
-<<<<<<< HEAD
+
+        Examples
+        ========
+
         >>> from sympy import ZZ, QQ
         >>> from sympy.polys.matrices import DomainMatrix
         >>> domainmatrix = DomainMatrix([
@@ -1027,23 +844,6 @@
         ========
 
         :py:meth:`~.lu_solve`
-=======
-        >>> from sympy.polys.matrices import DomainMatrix
-        >>> from sympy import QQ
-        >>> A = DomainMatrix([
-        ...     [QQ(2), QQ(-1), QQ(0)],
-        ...     [QQ(-1), QQ(2), QQ(-1)],
-        ...     [QQ(0), QQ(0), QQ(2)]], (3, 3), QQ)
-        >>> L, U, swaps = A.lu()
-        >>> L
-        DomainMatrix([[1, 0, 0], [-1/2, 1, 0], [0, 0, 1]], (3, 3), QQ)
-        >>> U
-        DomainMatrix([[2, -1, 0], [0, 3/2, -1], [0, 0, 2]], (3, 3), QQ)
-        >>> swaps
-        []
-        >>> L*U == A
-        True
->>>>>>> 11a4b8cb
 
         """
         if not self.domain.is_Field:
@@ -1052,7 +852,6 @@
         return self.from_rep(L), self.from_rep(U), swaps
 
     def lu_solve(self, rhs):
-<<<<<<< HEAD
         r"""
         Solver for DomainMatrix x in the A*x = B
 
@@ -1075,15 +874,10 @@
 
         ValueError
             If the domain of DomainMatrix A not a Field
-=======
-        """Solve the linear system Ax = rhs for x using LU decomposition
-        of the DomainMatrix A.
->>>>>>> 11a4b8cb
-
-        Examples
-        ========
-
-<<<<<<< HEAD
+
+        Examples
+        ========
+
         >>> from sympy import QQ
         >>> from sympy.polys.matrices import DomainMatrix
         >>> domainmatrix1 = DomainMatrix([
@@ -1100,18 +894,6 @@
         ========
 
         :py:meth:`~.lu`
-=======
-        >>> from sympy.polys.matrices import DomainMatrix
-        >>> from sympy import QQ
-        >>> A = DomainMatrix([
-        ...     [QQ(2), QQ(-1), QQ(0)],
-        ...     [QQ(-1), QQ(2), QQ(-1)],
-        ...     [QQ(0), QQ(0), QQ(2)]], (3, 3), QQ)
-        >>> b = DomainMatrix([[QQ(1)],[QQ(4)],[QQ(0)]], (3, 1), QQ)
-        >>> x = A.lu_solve(b)
-        >>> x
-        DomainMatrix([[2], [3], [0]], (3, 1), QQ)
->>>>>>> 11a4b8cb
 
         """
         if self.shape[0] != rhs.shape[0]:
@@ -1122,7 +904,6 @@
         return self.from_rep(sol)
 
     def charpoly(self):
-<<<<<<< HEAD
         r"""
         Returns the coefficients of the characteristic polynomial of the DomainMatrix
 
@@ -1137,14 +918,10 @@
 
         NonSquareMatrixError
             If the DomainMatrix is not a not Square DomainMatrix
-=======
-        """Characteristic polynomial of a square matrix
->>>>>>> 11a4b8cb
-
-        Examples
-        ========
-
-<<<<<<< HEAD
+
+        Examples
+        ========
+
         >>> from sympy import ZZ
         >>> from sympy.polys.matrices import DomainMatrix
         >>> domainmatrix = DomainMatrix([
@@ -1152,13 +929,6 @@
         ...    [ZZ(3), ZZ(4)]], (2, 2), ZZ)
 
         >>> domainmatrix.charpoly()
-=======
-        >>> from sympy.polys.matrices import DomainMatrix
-        >>> from sympy import ZZ
-        >>> A = DomainMatrix([[ZZ(1), ZZ(2)],
-        ... [ZZ(3), ZZ(4)]], (2, 2), ZZ)
-        >>> A.charpoly()
->>>>>>> 11a4b8cb
         [1, -5, -2]
 
         """
@@ -1183,7 +953,6 @@
 
         return cls.from_rep(DDM.eye(n, domain))
 
-
     def __eq__(A, B):
         r"""
         Checks for two DomainMatrix matrices two be equal or not
