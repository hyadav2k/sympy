"""

Module for the DomainMatrix class.

A DomainMatrix represents a matrix with elements that are in a particular
Domain. Each DomainMatrix internally wraps a DDM which is used for the
lower-level operations. The idea is that the DomainMatrix class provides the
convenience routines for converting between Expr and the poly domains as well
as unifying matrices with different domains.

"""
from sympy.core.sympify import _sympify

from ..constructor import construct_domain

from .exceptions import NonSquareMatrixError, ShapeError

from .ddm import DDM

from .sdm import SDM


class DomainMatrix:
    r"""
    Associate Matrix with :py:class:`~.Domain`

    Explanation
    ===========

    DomainMatrix uses "domain elements" for its internal representation
    which makes it more faster for many common operations
    than current sympy Matrix class, but this advantage makes it not
    entirely compatible with Matrix.
    DomainMatrix could be found analogous to numpy arrays with "dtype".
    In the DomainMatrix, each matrix has a domain such as ZZ(Integers)
    or QQ<sqrt(2)>[Algebraic Number Field].


    Examples
    ========

    Creating a DomainMatrix from the existing Matrix class:

    >>> from sympy import Matrix
    >>> from sympy.polys.matrices import DomainMatrix
    >>> Matrix1 = Matrix([
    ...    [1, 2],
    ...    [3, 4]])
    >>> A = DomainMatrix.from_Matrix(Matrix1)
    >>> A
    DomainMatrix([[1, 2], [3, 4]], (2, 2), ZZ)

    Driectly forming a DomainMatrix:

    >>> from sympy import ZZ
    >>> from sympy.polys.matrices import DomainMatrix
    >>> A = DomainMatrix([
    ...    [ZZ(1), ZZ(2)],
    ...    [ZZ(3), ZZ(4)]], (2, 2), ZZ)
    >>> A
    DomainMatrix([[1, 2], [3, 4]], (2, 2), ZZ)

    See Also
    ========

    :py:class:`~.ddm`
    :py:class:`~.Domain`
    :py:class:`~.Poly`

    """

    def __init__(self, rows, shape, domain):
        """
        Creates a :py:class:~.DomainMatrix.

        Parameters
        ==========

        rows : Represents elements of DomainMatrix as list of lists
        shape : Represents dimension of DomainMatrix
        domain : Represents :py:class:`~.Domain` of DomainMatrix

        Raises
        ======

        TypeError
            If any of rows, shape and domain are not provided

        """
        if isinstance(rows, list):
            self.rep = SDM.from_list(rows, shape, domain)
        else:
            self.rep = SDM(rows, shape, domain)
        self.shape = shape
        self.domain = domain

    @classmethod
    def from_rep(cls, ddm):
        return cls(ddm, ddm.shape, ddm.domain)

    @classmethod
    def from_list_sympy(cls, nrows, ncols, rows, **kwargs):
        r"""
        Convert a list of lists of Expr into a DomainMatrix using construct_domain

        Parameters
        ==========

        nrows: number of rows
        ncols: number of columns
        rows: list of lists

        Returns
        =======

        DomainMatrix containing elements of rows

        Examples
        ========

        >>> from sympy.polys.matrices import DomainMatrix
        >>> A = DomainMatrix.from_list_sympy(1, 2, [[1, 0]])
        >>> A
        DomainMatrix([[1, 0]], (1, 2), ZZ)

        See Also
        ========

        polys.constructor.construct_domain

        """
        assert len(rows) == nrows
        assert all(len(row) == ncols for row in rows)

        items_sympy = [_sympify(item) for row in rows for item in row]

        domain, items_domain = cls.get_domain(items_sympy, **kwargs)

        domain_rows = [[items_domain[ncols*r + c] for c in range(ncols)] for r in range(nrows)]

        return DomainMatrix(domain_rows, (nrows, ncols), domain)

    @classmethod
    def from_Matrix(cls, M, **kwargs):
        r"""
        Convert Matrix to DomainMatrix

        Parameters
        ==========

        M: Matrix

        Returns
        =======

        Returns DomainMatrix with identical elements as M

        Examples
        ========

        >>> from sympy import Matrix
        >>> from sympy.polys.matrices import DomainMatrix
        >>> M = Matrix([
        ...    [1.0, 3.4],
        ...    [2.4, 1]])
        >>> A = DomainMatrix.from_Matrix(M)
        >>> A
        DomainMatrix([[1.0, 3.4], [2.4, 1.0]], (2, 2), RR)

        See Also
        ========

        :py:class:~.Matrix.

        """
        return cls.from_list_sympy(*M.shape, M.tolist(), **kwargs)

    @classmethod
    def get_domain(cls, items_sympy, **kwargs):
        K, items_K = construct_domain(items_sympy, **kwargs)
        return K, items_K

    def convert_to(self, K):
        r"""
        Change the domain of DomainMatrix to desired domain or field

        Parameters
        ==========

        K : Represents the desired domain or field

        Returns
        =======

        DomainMatrix
            DomainMatrix with the desired domain or field

        Examples
        ========

        >>> from sympy import ZZ, ZZ_I
        >>> from sympy.polys.matrices import DomainMatrix
        >>> A = DomainMatrix([
        ...    [ZZ(1), ZZ(2)],
        ...    [ZZ(3), ZZ(4)]], (2, 2), ZZ)

        >>> A.convert_to(ZZ_I)
        DomainMatrix([[1, 2], [3, 4]], (2, 2), ZZ_I)

        """
        return self.from_rep(self.rep.convert_to(K))

    def to_field(self):
        r"""
        Returns a DomainMatrix with the appropriate field

        Returns
        =======

        DomainMatrix
            DomainMatrix with the appropriate field

        Examples
        ========

        >>> from sympy import ZZ
        >>> from sympy.polys.matrices import DomainMatrix
        >>> A = DomainMatrix([
        ...    [ZZ(1), ZZ(2)],
        ...    [ZZ(3), ZZ(4)]], (2, 2), ZZ)

        >>> A.to_field()
        DomainMatrix([[1, 2], [3, 4]], (2, 2), QQ)

        """
        K = self.domain.get_field()
        return self.convert_to(K)

    def unify(self, other):
        r"""
        Unify the domains of self and other

        Parameters
        ==========

        other : another DomainMatrix

        Returns
        =======

        (dM1, dM2)
            dM1, dM2 DomainMatrix matrices with unified Domain

        Examples
        ========

        >>> from sympy import ZZ, QQ
        >>> from sympy.polys.matrices import DomainMatrix
        >>> A = DomainMatrix([
        ...    [ZZ(1), ZZ(2), ZZ(3)]], (1, 3), ZZ)
        >>> B = DomainMatrix([
        ...    [QQ(1, 2), QQ(3, 5)]], (1, 2), QQ)

        >>> A.unify(B)
        (DomainMatrix([[1, 2, 3]], (1, 3), QQ), DomainMatrix([[1/2, 3/5]], (1, 2), QQ))

        See Also
        ========

        :py:meth:`~.convert_to`

        """
        K1 = self.domain
        K2 = other.domain
        if K1 == K2:
            return self, other
        K = K1.unify(K2)
        if K1 != K:
            self = self.convert_to(K)
        if K2 != K:
            other = other.convert_to(K)
        return self, other

    def to_Matrix(self):
        r"""
        Convert DomainMatrix to Matrix

        Returns
        =======

        Matrix
            MutableDenseMatrix for the DomainMatrix

        Examples
        ========

        >>> from sympy import ZZ
        >>> from sympy.polys.matrices import DomainMatrix
        >>> A = DomainMatrix([
        ...    [ZZ(1), ZZ(2)],
        ...    [ZZ(3), ZZ(4)]], (2, 2), ZZ)

        >>> A.to_Matrix()
        Matrix([
            [1, 2],
            [3, 4]])

        See Also
        ========

        :py:meth:`~.from_Matrix`

        """
        from sympy.matrices.dense import MutableDenseMatrix
        elemlist = self.rep.to_list()
        rows_sympy = [[self.domain.to_sympy(e) for e in row] for row in elemlist]
        return MutableDenseMatrix(rows_sympy)

    def __repr__(self):
        elemlist = self.rep.to_list()
        rows_str = ['[%s]' % (', '.join(map(str, row))) for row in elemlist]
        rowstr = '[%s]' % ', '.join(rows_str)
        return 'DomainMatrix(%s, %r, %r)' % (rowstr, self.shape, self.domain)

    def hstack(A, B):
        r"""
        Horizontally stacks 2 Domain Matrices.

        Parameters
        ==========

        A, B: DomainMatrix
            to stack the rows horizontally

        Returns
        =======

        DomainMatrix
            DomainMatrix by stacking the rows horizontally

        Examples
        ========

        >>> from sympy import ZZ, QQ
        >>> from sympy.polys.matrices import DomainMatrix
        >>> A = DomainMatrix([
        ...    [ZZ(1), ZZ(2), ZZ(3)]], (1, 3), ZZ)
        >>> B = DomainMatrix([
        ...    [QQ(-1, 2), QQ(1, 2), QQ(1, 3)]],(1, 3), QQ)

        >>> A.hstack(B)
        DomainMatrix([[1, 2, 3, -1/2, 1/2, 1/3]], (1, 6), QQ)

        See Also
        ========

        :py:meth:`~.unify`

        """
        A, B = A.unify(B)
        return A.from_rep(A.rep.hstack(B.rep))

    def __add__(A, B):
        if not isinstance(B, DomainMatrix):
            return NotImplemented
        return A.add(B)

    def __sub__(A, B):
        if not isinstance(B, DomainMatrix):
            return NotImplemented
        return A.sub(B)

    def __neg__(A):
        return A.neg()

    def __mul__(A, B):
        """A * B"""
        if isinstance(B, DomainMatrix):
            return A.matmul(B)
        elif B in A.domain:
            return A.from_rep(A.rep * B)
        else:
            return NotImplemented

    def __rmul__(A, B):
        if B in A.domain:
            return A.from_rep(A.rep * B)
        else:
            return NotImplemented

    def __pow__(A, n):
        """A ** n"""
        if not isinstance(n, int):
            return NotImplemented
        return A.pow(n)

    def add(A, B):
        r"""
        Adds two DomainMatrix matrices of the same Domain

        Parameters
        ==========

        A, B: DomainMatrix
            matrices to add

        Returns
        =======

        DomainMatrix
            DomainMatrix after Addition

        Raises
        ======

        ShapeError
            If the dimensions of the two DomainMatrix are not equal

        ValueError
            If the domain of the two DomainMatrix are not same

        Examples
        ========

        >>> from sympy import ZZ
        >>> from sympy.polys.matrices import DomainMatrix
        >>> A = DomainMatrix([
        ...    [ZZ(1), ZZ(2)],
        ...    [ZZ(3), ZZ(4)]], (2, 2), ZZ)
        >>> B = DomainMatrix([
        ...    [ZZ(4), ZZ(3)],
        ...    [ZZ(2), ZZ(1)]], (2, 2), ZZ)

        >>> A.add(B)
        DomainMatrix([[5, 5], [5, 5]], (2, 2), ZZ)

        See Also
        ========

        :py:meth:`~.sub`

        :py:meth:`~.matmul`

        """
        if A.shape != B.shape:
            raise ShapeError("shape")
        if A.domain != B.domain:
            raise ValueError("domain")
        return A.from_rep(A.rep.add(B.rep))

    def sub(A, B):
        r"""
        Subtracts two DomainMatrix matrices of the same Domain

        Parameters
        ==========

        A, B: DomainMatrix
            matrices to substract

        Returns
        =======

        DomainMatrix
            DomainMatrix after Substraction

        Raises
        ======

        ShapeError
            If the dimensions of the two DomainMatrix are not equal

        ValueError
            If the domain of the two DomainMatrix are not same

        Examples
        ========

        >>> from sympy import ZZ
        >>> from sympy.polys.matrices import DomainMatrix
        >>> A = DomainMatrix([
        ...    [ZZ(1), ZZ(2)],
        ...    [ZZ(3), ZZ(4)]], (2, 2), ZZ)
        >>> B = DomainMatrix([
        ...    [ZZ(4), ZZ(3)],
        ...    [ZZ(2), ZZ(1)]], (2, 2), ZZ)

        >>> A.sub(B)
        DomainMatrix([[-3, -1], [1, 3]], (2, 2), ZZ)

        See Also
        ========

        :py:meth:`~.add`

        :py:meth:`~.matmul`

        """
        if A.shape != B.shape:
            raise ShapeError("shape")
        if A.domain != B.domain:
            raise ValueError("domain")
        return A.from_rep(A.rep.sub(B.rep))

    def neg(A):
        r"""
        Returns the negative of DomainMatrix

        Parameters
        ==========

        A : Represents a DomainMatrix

        Returns
        =======

        DomainMatrix
            DomainMatrix after Negation

        Examples
        ========

        >>> from sympy import ZZ
        >>> from sympy.polys.matrices import DomainMatrix
        >>> A = DomainMatrix([
        ...    [ZZ(1), ZZ(2)],
        ...    [ZZ(3), ZZ(4)]], (2, 2), ZZ)

        >>> A.neg()
        DomainMatrix([[-1, -2], [-3, -4]], (2, 2), ZZ)

        """
        return A.from_rep(A.rep.neg())

    def mul(A, b):
        r"""
        Performs term by term multiplication for the second DomainMatrix
        w.r.t first DomainMatrix. Returns a DomainMatrix whose rows are
        list of DomainMatrix matrices created after term by term multiplication.

        Parameters
        ==========

        A, B: DomainMatrix
            matrices to multiply term-wise

        Returns
        =======

        DomainMatrix
            DomainMatrix after term by term multiplication

        Examples
        ========

        >>> from sympy import ZZ
        >>> from sympy.polys.matrices import DomainMatrix
        >>> A = DomainMatrix([
        ...    [ZZ(1), ZZ(2)],
        ...    [ZZ(3), ZZ(4)]], (2, 2), ZZ)
        >>> B = DomainMatrix([
        ...    [ZZ(1), ZZ(1)],
        ...    [ZZ(0), ZZ(1)]], (2, 2), ZZ)

        >>> A.mul(B)
        DomainMatrix([[DomainMatrix([[1, 1], [0, 1]], (2, 2), ZZ),
        DomainMatrix([[2, 2], [0, 2]], (2, 2), ZZ)],
        [DomainMatrix([[3, 3], [0, 3]], (2, 2), ZZ),
        DomainMatrix([[4, 4], [0, 4]], (2, 2), ZZ)]], (2, 2), ZZ)

        See Also
        ========

        :py:meth:`~.matmul`

        """
        return A.from_rep(A.rep.mul(b))

    def matmul(A, B):
        r"""
        Performs matrix multiplication of two DomainMatrix matrices

        Parameters
        ==========

        A, B: DomainMatrix
            to multiply

        Returns
        =======

        DomainMatrix
            DomainMatrix after multiplication

        Examples
        ========

        >>> from sympy import ZZ
        >>> from sympy.polys.matrices import DomainMatrix
        >>> A = DomainMatrix([
        ...    [ZZ(1), ZZ(2)],
        ...    [ZZ(3), ZZ(4)]], (2, 2), ZZ)
        >>> B = DomainMatrix([
        ...    [ZZ(1), ZZ(1)],
        ...    [ZZ(0), ZZ(1)]], (2, 2), ZZ)

        >>> A.matmul(B)
        DomainMatrix([[1, 3], [3, 7]], (2, 2), ZZ)

        See Also
        ========

        :py:meth:`~.mul`

        :py:meth:`~.pow`

        :py:meth:`~.add`

        :py:meth:`~.sub`

        """
        return A.from_rep(A.rep.matmul(B.rep))

    def pow(A, n):
        r"""
        Computes A**n

        Parameters
        ==========

        A : DomainMatrix

        n : exponent for A

        Returns
        =======

        DomainMatrix
            DomainMatrix on computing A**n

        Raises
        ======

        NotImplementedError
            if n is negative.

        Examples
        ========

        >>> from sympy import ZZ
        >>> from sympy.polys.matrices import DomainMatrix
        >>> A = DomainMatrix([
        ...    [ZZ(1), ZZ(1)],
        ...    [ZZ(0), ZZ(1)]], (2, 2), ZZ)

        >>> A.pow(2)
        DomainMatrix([[1, 2], [0, 1]], (2, 2), ZZ)

        See Also
        ========

        :py:meth:`~.matmul`

        """
        if n < 0:
            raise NotImplementedError('Negative powers')
        elif n == 0:
            m, n = A.shape
            rows = [[A.domain.zero] * m for _ in range(m)]
            for i in range(m):
                rows[i][i] = A.domain.one
            return type(A)(rows, A.shape, A.domain)
        elif n == 1:
            return A
        elif n % 2 == 1:
            return A * A**(n - 1)
        else:
            sqrtAn = A ** (n // 2)
            return sqrtAn * sqrtAn

    def rref(self):
        r"""
        Returns reduced-row echelon form and list of pivots for the DomainMatrix

        Returns
        =======

        (DomainMatrix, list)
            reduced-row echelon form and list of pivots for the DomainMatrix

        Raises
        ======

        ValueError
            If the domain of DomainMatrix not a Field

        Examples
        ========

        >>> from sympy import QQ
        >>> from sympy.polys.matrices import DomainMatrix
        >>> A = DomainMatrix([
        ...     [QQ(2), QQ(-1), QQ(0)],
        ...     [QQ(-1), QQ(2), QQ(-1)],
        ...     [QQ(0), QQ(0), QQ(2)]], (3, 3), QQ)

        >>> rref_matrix, rref_pivots = A.rref()
        >>> rref_matrix
        DomainMatrix([[1, 0, 0], [0, 1, 0], [0, 0, 1]], (3, 3), QQ)
        >>> rref_pivots
        (0, 1, 2)

        See Also
        ========

        :py:meth:`~.convert_to`

        :py:meth:`~.lu`

        """
        if not self.domain.is_Field:
            raise ValueError('Not a field')
        rref_ddm, pivots = self.rep.rref()
        return self.from_rep(rref_ddm), tuple(pivots)

    def nullspace(self):
        r"""
        Returns the Null Space for the DomainMatrix

        Returns
        =======

        DomainMatrix
            Null Space of the DomainMatrix

        Examples
        ========

        >>> from sympy import QQ
        >>> from sympy.polys.matrices import DomainMatrix
        >>> A = DomainMatrix([
        ...    [QQ(1), QQ(-1)],
        ...    [QQ(2), QQ(-2)]], (2, 2), QQ)
        >>> A.nullspace()
        DomainMatrix([[1, 1]], (1, 2), QQ)

        """
        return self.from_rep(self.rep.nullspace()[0])

    def inv(self):
        r"""
        Finds the inverse of the DomainMatrix if exists

        Returns
        =======

        DomainMatrix
            DomainMatrix after inverse

        Raises
        ======

        ValueError
            If the domain of DomainMatrix not a Field

        NonSquareMatrixError
            If the DomainMatrix is not a not Square DomainMatrix

        Examples
        ========

        >>> from sympy import QQ
        >>> from sympy.polys.matrices import DomainMatrix
        >>> A = DomainMatrix([
        ...     [QQ(2), QQ(-1), QQ(0)],
        ...     [QQ(-1), QQ(2), QQ(-1)],
        ...     [QQ(0), QQ(0), QQ(2)]], (3, 3), QQ)
        >>> A.inv()
        DomainMatrix([[2/3, 1/3, 1/6], [1/3, 2/3, 1/3], [0, 0, 1/2]], (3, 3), QQ)

        See Also
        ========

        :py:meth:`~.neg`

        """
        if not self.domain.is_Field:
            raise ValueError('Not a field')
        m, n = self.shape
        if m != n:
            raise NonSquareMatrixError
        inv = self.rep.inv()
        return self.from_rep(inv)

    def det(self):
        r"""
        Returns the determinant of a Square DomainMatrix

        Returns
        =======

        S.Complexes
            determinant of Square DomainMatrix

        Raises
        ======

        ValueError
            If the domain of DomainMatrix not a Field

        Examples
        ========

        >>> from sympy import ZZ
        >>> from sympy.polys.matrices import DomainMatrix
        >>> A = DomainMatrix([
        ...    [ZZ(1), ZZ(2)],
        ...    [ZZ(3), ZZ(4)]], (2, 2), ZZ)

        >>> A.det()
        -2

        """
        m, n = self.shape
        if m != n:
            raise NonSquareMatrixError
        return self.rep.det()

    def lu(self):
        r"""
        Returns Lower and Upper decomposition of the DomainMatrix

        Returns
        =======

        (L, U, exchange)
            L, U are Lower and Upper decomposition of the DomainMatrix,
            exchange is the list of indices of rows exchanged in the decomposition.

        Raises
        ======

        ValueError
            If the domain of DomainMatrix not a Field

        Examples
        ========

        >>> from sympy import QQ
        >>> from sympy.polys.matrices import DomainMatrix
        >>> A = DomainMatrix([
        ...    [QQ(1), QQ(-1)],
        ...    [QQ(2), QQ(-2)]], (2, 2), QQ)
        >>> A.lu()
        (DomainMatrix([[1, 0], [2, 1]], (2, 2), QQ), DomainMatrix([[1, -1], [0, 0]], (2, 2), QQ), [])

        See Also
        ========

        :py:meth:`~.lu_solve`

        """
        if not self.domain.is_Field:
            raise ValueError('Not a field')
        L, U, swaps = self.rep.lu()
        return self.from_rep(L), self.from_rep(U), swaps

    def lu_solve(self, rhs):
        r"""
        Solver for DomainMatrix x in the A*x = B

        Parameters
        ==========

        rhs : DomainMatrix B

        Returns
        =======

        DomainMatrix
            x in A*x = B

        Raises
        ======

        ShapeError
            If the DomainMatrix A and rhs have different number of rows

        ValueError
            If the domain of DomainMatrix A not a Field

        Examples
        ========

        >>> from sympy import QQ
        >>> from sympy.polys.matrices import DomainMatrix
        >>> A = DomainMatrix([
        ...    [QQ(1), QQ(2)],
        ...    [QQ(3), QQ(4)]], (2, 2), QQ)
        >>> B = DomainMatrix([
        ...    [QQ(1), QQ(1)],
        ...    [QQ(0), QQ(1)]], (2, 2), QQ)

        >>> A.lu_solve(B)
        DomainMatrix([[-2, -1], [3/2, 1]], (2, 2), QQ)

        See Also
        ========

        :py:meth:`~.lu`

        """
        if self.shape[0] != rhs.shape[0]:
            raise ShapeError("Shape")
        if not self.domain.is_Field:
            raise ValueError('Not a field')
        sol = self.rep.lu_solve(rhs.rep)
        return self.from_rep(sol)

    def charpoly(self):
        r"""
        Returns the coefficients of the characteristic polynomial of the DomainMatrix

        Returns
        =======

        list
            coefficients of the characteristic polynomial

        Raises
        ======

        NonSquareMatrixError
            If the DomainMatrix is not a not Square DomainMatrix

        Examples
        ========

        >>> from sympy import ZZ
        >>> from sympy.polys.matrices import DomainMatrix
        >>> A = DomainMatrix([
        ...    [ZZ(1), ZZ(2)],
        ...    [ZZ(3), ZZ(4)]], (2, 2), ZZ)

        >>> A.charpoly()
        [1, -5, -2]

        """
        m, n = self.shape
        if m != n:
            raise NonSquareMatrixError("not square")
        return self.rep.charpoly()

    @classmethod
    def eye(cls, n, domain):
        return cls.from_rep(DDM.eye(n, domain))

    def __eq__(A, B):
        r"""
        Checks for two DomainMatrix matrices two be equal or not

        Parameters
        ==========

        A, B: DomainMatrix
            to check equality

        Returns
        =======

        Boolean
            True for equal, else False

        Raises
        ======

        NotImplementedError
            If B is not a DomainMatrix

        Examples
        ========

        >>> from sympy import ZZ
        >>> from sympy.polys.matrices import DomainMatrix
        >>> A = DomainMatrix([
        ...    [ZZ(1), ZZ(2)],
        ...    [ZZ(3), ZZ(4)]], (2, 2), ZZ)
        >>> B = DomainMatrix([
        ...    [ZZ(1), ZZ(1)],
        ...    [ZZ(0), ZZ(1)]], (2, 2), ZZ)

<<<<<<< HEAD
        >>> A.__eq__(A)
        True
        >>> A.__eq__(B)
        False
=======
    @classmethod
    def zeros(cls, shape, domain):
        """Returns a zero DomainMatrix of size shape, belonging to the specified domain

        Examples
        ========

        >>> from sympy.polys.matrices import DomainMatrix
        >>> from sympy import QQ
        >>> DomainMatrix.zeros((2, 3), QQ)
        DomainMatrix([[0, 0, 0], [0, 0, 0]], (2, 3), QQ)

        """

        return cls.from_rep(DDM.zeros(shape, domain))
>>>>>>> c30d97e7

        """
        if not isinstance(B, DomainMatrix):
            return NotImplemented
        return A.rep == B.rep<|MERGE_RESOLUTION|>--- conflicted
+++ resolved
@@ -954,6 +954,22 @@
     @classmethod
     def eye(cls, n, domain):
         return cls.from_rep(DDM.eye(n, domain))
+    
+    @classmethod
+    def zeros(cls, shape, domain):
+        """Returns a zero DomainMatrix of size shape, belonging to the specified domain
+
+        Examples
+        ========
+
+        >>> from sympy.polys.matrices import DomainMatrix
+        >>> from sympy import QQ
+        >>> DomainMatrix.zeros((2, 3), QQ)
+        DomainMatrix([[0, 0, 0], [0, 0, 0]], (2, 3), QQ)
+
+        """
+
+        return cls.from_rep(DDM.zeros(shape, domain))
 
     def __eq__(A, B):
         r"""
@@ -988,30 +1004,11 @@
         >>> B = DomainMatrix([
         ...    [ZZ(1), ZZ(1)],
         ...    [ZZ(0), ZZ(1)]], (2, 2), ZZ)
-
-<<<<<<< HEAD
         >>> A.__eq__(A)
         True
         >>> A.__eq__(B)
         False
-=======
-    @classmethod
-    def zeros(cls, shape, domain):
-        """Returns a zero DomainMatrix of size shape, belonging to the specified domain
-
-        Examples
-        ========
-
-        >>> from sympy.polys.matrices import DomainMatrix
-        >>> from sympy import QQ
-        >>> DomainMatrix.zeros((2, 3), QQ)
-        DomainMatrix([[0, 0, 0], [0, 0, 0]], (2, 3), QQ)
-
-        """
-
-        return cls.from_rep(DDM.zeros(shape, domain))
->>>>>>> c30d97e7
-
+        
         """
         if not isinstance(B, DomainMatrix):
             return NotImplemented
