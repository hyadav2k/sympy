"""Holonomic Functions and Differential Operators"""

from __future__ import print_function, division

from sympy import (symbols, Symbol, diff, S, Dummy, Order, rf, meijerint, I,
    solve, limit, Float, nsimplify, gamma)
from sympy.printing import sstr
from .linearsolver import NewMatrix
from .recurrence import HolonomicSequence, RecurrenceOperator, RecurrenceOperators
from sympy.core.compatibility import range
from sympy.functions.combinatorial.factorials import binomial, factorial
from sympy.core.sympify import sympify
from sympy.polys.domains import QQ, ZZ, RR
from sympy.polys.domains.pythonrational import PythonRational
from sympy.simplify.hyperexpand import hyperexpand
from sympy.functions.special.hyper import hyper, meijerg
from sympy.core.numbers import NaN, Infinity, NegativeInfinity
from sympy.matrices import Matrix
from sympy.polys.polyclasses import DMF
from sympy.polys.polyroots import roots
from sympy.functions.elementary.exponential import exp_polar, exp
from .holonomicerrors import NotPowerSeriesError, NotHyperSeriesError, SingularityError, NotHolonomicError
from sympy.polys.rings import PolyElement


def DifferentialOperators(base, generator):
    """
    Returns an Algebra of Differential Operators and the operator for
    differentiation i.e. the `Dx` operator.
    The first argument needs to be the base polynomial ring for the algebra
    and the second argument must be a generator which can be either a
    noncommutative Symbol or a string.

    Examples
    =======

    >>> from sympy.polys.domains import ZZ
    >>> from sympy import symbols
    >>> from sympy.holonomic.holonomic import DifferentialOperators
    >>> x = symbols('x')
    >>> R, Dx = DifferentialOperators(ZZ.old_poly_ring(x), 'Dx')
    """

    ring = DifferentialOperatorAlgebra(base, generator)
    return (ring, ring.derivative_operator)


class DifferentialOperatorAlgebra(object):
    """
    An Ore Algebra is a set of noncommutative polynomials in the
    intermediate `Dx` and coefficients in a base ring A. It follows the
    commutation rule:
    Dx * a = sigma(a) * Dx + delta(a)

    Where sigma: A --> A is an endomorphism and delta: A --> A is a
    skew-derivation i.e. delta(ab) = delta(a) * b + sigma(a) * delta(b)

    If one takes the sigma as identity map and delta as the standard derivation
    then it becomes the algebra of Differential Operators also called
    a Weyl Algebra i.e. an algebra whose elements are Differential Operators.

    This class represents a Weyl Algebra and serves as the parent ring for
    Differential Operators.

    Examples
    ========

    >>> from sympy.polys.domains import ZZ
    >>> from sympy import symbols
    >>> from sympy.holonomic.holonomic import DifferentialOperators
    >>> x = symbols('x')
    >>> R, Dx = DifferentialOperators(ZZ.old_poly_ring(x), 'Dx')
    >>> R
    Univariate Differential Operator Algebra in intermediate Dx over the base ring
    ZZ[x]

    See Also
    ========

    DifferentialOperator
    """

    def __init__(self, base, generator):
        # the base polynomial ring for the algebra
        self.base = base
        # the operator representing differentiation i.e. `Dx`
        self.derivative_operator = DifferentialOperator(
            [base.zero, base.one], self)

        if generator is None:
            self.gen_symbol = symbols('Dx', commutative=False)
        else:
            if isinstance(generator, str):
                self.gen_symbol = symbols(generator, commutative=False)
            elif isinstance(generator, Symbol):
                self.gen_symbol = generator

    def __str__(self):
        string = 'Univariate Differential Operator Algebra in intermediate '\
            + sstr(self.gen_symbol) + ' over the base ring ' + \
            (self.base).__str__()

        return string

    __repr__ = __str__

    def __eq__(self, other):
        if self.base == other.base and self.gen_symbol == other.gen_symbol:
            return True
        else:
            return False


class DifferentialOperator(object):
    """
    Differential Operators are elements of Weyl Algebra. The Operators
    are defined by a list of polynomials in the base ring and the
    parent ring of the Operator.

    Takes a list of polynomials for each power of Dx and the
    parent ring which must be an instance of DifferentialOperatorAlgebra.

    A Differential Operator can be created easily using
    the operator `Dx`. See examples below.

    Examples
    ========

    >>> from sympy.holonomic.holonomic import DifferentialOperator, DifferentialOperators
    >>> from sympy.polys.domains import ZZ, QQ
    >>> from sympy import symbols
    >>> x = symbols('x')
    >>> R, Dx = DifferentialOperators(ZZ.old_poly_ring(x),'Dx')

    >>> DifferentialOperator([0, 1, x**2], R)
    (1)Dx + (x**2)Dx**2

    >>> (x*Dx*x + 1 - Dx**2)**2
    (2*x**2 + 2*x + 1) + (4*x**3 + 2*x**2 - 4)Dx + (x**4 - 6*x - 2)Dx**2 + (-2*x**2)Dx**3 + (1)Dx**4

    See Also
    ========

    DifferentialOperatorAlgebra
    """

    _op_priority = 20

    def __init__(self, list_of_poly, parent):
        # the parent ring for this operator
        # must be an DifferentialOperatorAlgebra object
        self.parent = parent
        base = self.parent.base
        self.x = base.gens[0] if isinstance(base.gens[0], Symbol) else base.gens[0][0]
        # sequence of polynomials in x for each power of Dx
        # the list should not have trailing zeroes
        # represents the operator
        # convert the expressions into ring elements using from_sympy
        if isinstance(list_of_poly, list):
            for i, j in enumerate(list_of_poly):
                if not isinstance(j, base.dtype):
                    list_of_poly[i] = base.from_sympy(sympify(j))
                elif isinstance(j, base.dtype):
                    list_of_poly[i] = base.from_sympy(base.to_sympy(j))

            self.listofpoly = list_of_poly
        # highest power of `Dx`
        self.order = len(self.listofpoly) - 1

    def __mul__(self, other):
        """
        Multiplies two DifferentialOperator and returns another
        DifferentialOperator instance using the commutation rule
        Dx*a = a*Dx + a'
        """

        listofself = self.listofpoly

        if not isinstance(other, DifferentialOperator):
            if not isinstance(other, self.parent.base.dtype):
                listofother = [self.parent.base.from_sympy(sympify(other))]

            else:
                listofother = [other]
        else:
            listofother = other.listofpoly

        # multiplies a polynomial `b` with a list of polynomials
        def _mul_dmp_diffop(b, listofother):
            if isinstance(listofother, list):
                sol = []
                for i in listofother:
                    sol.append(i * b)
                return sol
            else:
                return [b * listofother]

        sol = _mul_dmp_diffop(listofself[0], listofother)

        # compute Dx^i * b
        def _mul_Dxi_b(b):
            sol1 = [self.parent.base.zero]
            sol2 = []

            if isinstance(b, list):
                for i in b:
                    sol1.append(i)
                    sol2.append(i.diff())
            else:
                sol1.append(self.parent.base.from_sympy(b))
                sol2.append(self.parent.base.from_sympy(b).diff())

            return _add_lists(sol1, sol2)

        for i in range(1, len(listofself)):
            # find Dx^i * b in ith iteration
            listofother = _mul_Dxi_b(listofother)
            # solution = solution + listofself[i] * (Dx^i * b)
            sol = _add_lists(sol, _mul_dmp_diffop(listofself[i], listofother))

        return DifferentialOperator(sol, self.parent)

    def __rmul__(self, other):
        if not isinstance(other, DifferentialOperator):

            if not isinstance(other, self.parent.base.dtype):
                other = (self.parent.base).from_sympy(sympify(other))

            sol = []
            for j in self.listofpoly:
                sol.append(other * j)

            return DifferentialOperator(sol, self.parent)

    def __add__(self, other):
        if isinstance(other, DifferentialOperator):

            sol = _add_lists(self.listofpoly, other.listofpoly)
            return DifferentialOperator(sol, self.parent)

        else:
            list_self = self.listofpoly
            if not isinstance(other, self.parent.base.dtype):
                list_other = [((self.parent).base).from_sympy(sympify(other))]
            else:
                list_other = [other]
            sol = []
            sol.append(list_self[0] + list_other[0])
            sol += list_self[1:]

            return DifferentialOperator(sol, self.parent)

    __radd__ = __add__

    def __sub__(self, other):
        return self + (-1) * other

    def __rsub__(self, other):
        return (-1) * self + other

    def __neg__(self):
        return -1 * self

    def __div__(self, other):
        return self * (S.One / other)

    def __truediv__(self, other):
        return self.__div__(other)

    def __pow__(self, n):
        if n == 1:
            return self
        if n == 0:
            return DifferentialOperator([self.parent.base.one], self.parent)

        # if self is `Dx`
        if self.listofpoly == self.parent.derivative_operator.listofpoly:
            sol = []
            for i in range(0, n):
                sol.append(self.parent.base.zero)
            sol.append(self.parent.base.one)
            return DifferentialOperator(sol, self.parent)

        # the general case
        else:
            if n % 2 == 1:
                powreduce = self**(n - 1)
                return powreduce * self
            elif n % 2 == 0:
                powreduce = self**(n / 2)
                return powreduce * powreduce

    def __str__(self):
        listofpoly = self.listofpoly
        print_str = ''

        for i, j in enumerate(listofpoly):
            if j == self.parent.base.zero:
                continue

            if i == 0:
                print_str += '(' + sstr(j) + ')'
                continue

            if print_str:
                print_str += ' + '

            if i == 1:
                print_str += '(' + sstr(j) + ')Dx'
                continue

            print_str += '(' + sstr(j) + ')' + 'Dx**' + sstr(i)

        return print_str

    __repr__ = __str__

    def __eq__(self, other):
        if isinstance(other, DifferentialOperator):
            if self.listofpoly == other.listofpoly and self.parent == other.parent:
                return True
            else:
                return False
        else:
            if self.listofpoly[0] == other:
                for i in listofpoly[1:]:
                    if i is not self.parent.base.zero:
                        return False
                return True
            else:
                return False

    def is_singular(self, x0):
        """
        Checks if the differential equation is singular at x0.
        """

        base = self.parent.base
        return x0 in roots(base.to_sympy(self.listofpoly[-1]), self.x)


class HolonomicFunction(object):
    """
    A Holonomic Function is a solution to a linear homogeneous ordinary
    differential equation with polynomial coefficients. This differential
    equation can also be represented by an annihilator i.e. a Differential
    Operator L such that L.f = 0. For uniqueness of these functions,
    initial conditions can also be provided along with the annihilator.

    Holonomic functions have closure properties and thus forms a ring.
    Given two Holonomic Functions f and g, their sum, product,
    integral and derivative is also a Holonomic Function.

    For regular singular points initial conditions can also be provided in the
    format:
    [(s0, [C_0, C_1, ...]), (s1, [C0_0, C0_1, ...]), ...]
    where s0, s1, ... are the roots of indicial equation and vectors
    [C_0, C_1, ...], [C0_0, C0_1, ...], ... are the corresponding intiial
    terms of the associated power series. See Examples below.

    To plot a Holonomic Function, one can use `.evalf()` for numerical
    computation. Here's an example on `sin(x)**2/x` using numpy and matplotlib.

    ``
    import sympy.holonomic
    from sympy import var, sin
    import matplotlib.pyplot as plt
    import numpy as np
    var("x")
    r = np.linspace(1, 5, 100)
    y = sympy.holonomic.expr_to_holonomic(sin(x)**2/x, x0=1).evalf(r)
    plt.plot(r, y, label="holonomic function")
    plt.show()
    ``

    Examples
    ========

    >>> from sympy.holonomic.holonomic import HolonomicFunction, DifferentialOperators
    >>> from sympy.polys.domains import ZZ, QQ
    >>> from sympy import symbols, S
    >>> x = symbols('x')
    >>> R, Dx = DifferentialOperators(QQ.old_poly_ring(x),'Dx')

    >>> p = HolonomicFunction(Dx - 1, x, 0, [1])  # e^x
    >>> q = HolonomicFunction(Dx**2 + 1, x, 0, [0, 1])  # sin(x)

    >>> p + q  # annihilator of e^x + sin(x)
    HolonomicFunction((-1) + (1)Dx + (-1)Dx**2 + (1)Dx**3, x), f(0) = 1, f'(0) = 2, f''(0) = 1

    >>> p * q  # annihilator of e^x * sin(x)
    HolonomicFunction((2) + (-2)Dx + (1)Dx**2, x), f(0) = 0, f'(0) = 1

    # an example of initial conditions for regular singular points
    # only one root `1/2` of the indicial equation. So ics is [(1/2, [1])]
    >>> HolonomicFunction(-S(1)/2 + x*Dx, x, x0=0, singular_ics=[ (S(1)/2, [1]) ])
    HolonomicFunction((-1/2) + (x)Dx, x), [(1/2, [1])]

    >>> HolonomicFunction(-S(1)/2 + x*Dx, x, x0=0, singular_ics=[ (S(1)/2, [1]) ]).to_expr()
    sqrt(x)

    """

    _op_priority = 20

    def __init__(self, annihilator, x, x0=0, y0=[], singular_ics=None):
        """
        Takes the annihilator and variable of the function.
        x0 is the point for which initial conditions are given and
        y0 is a vector of initial values y0 = [f(x0), f'(x0), f''(x0) ...]
        To make the function unique, length of the vector `y0` must be equal to or
        greater than the order of differential equation.
        """
        # initial conditions as a list [f(x0), f'(x0), ...]
        if not isinstance(y0, list):
            self.y0 = [y0]
        else:
            self.y0 = y0

        if len(self.y0) == 0:
            self._have_init_cond = False
        else:
            self._have_init_cond = True
        # the point for initial conditions, defualt is zero.
        self.x0 = x0
        # differential operator L such that L.f = 0
        self.annihilator = annihilator
        self.x = x
        # conditions for regular singular points
        self.singular_ics = singular_ics

    def __repr__(self):
        str_sol = 'HolonomicFunction(%s, %s)' % ((self.annihilator).__repr__(), sstr(self.x))
        if not self._have_init_cond and self.singular_ics == None:
            return str_sol
        elif self.singular_ics:
            str_sol += ', ' + sstr(self.singular_ics)
            return str_sol
        else:
            cond_str = ''
            diff_str = ''
            for i in self.y0:
                cond_str += ', f%s(%s) = %s' % (diff_str, sstr(self.x0), sstr(i))
                diff_str += "'"

            sol = str_sol + cond_str
            return sol

    __str__ = __repr__

    def unify(self, other):
        """
        Unifies the ground domain of a given two Holonomic
        Functions.
        """

        R1 = self.annihilator.parent.base
        R2 = other.annihilator.parent.base

        if R1 == R2:
            return (self, other)

        R = R1.unify(R2)

        newparent, _ = DifferentialOperators(R, str(self.annihilator.parent.gen_symbol))

        sol1 = [R(i.rep) for i in self.annihilator.listofpoly]
        sol2 = [R(i.rep) for i in other.annihilator.listofpoly]

        sol1 = DifferentialOperator(sol1, newparent)
        sol2 = DifferentialOperator(sol2, newparent)

        sol1 = HolonomicFunction(sol1, self.x, self.x0, self.y0)
        sol2 = HolonomicFunction(sol2, other.x, other.x0, other.y0)

        return (sol1, sol2)

    def __add__(self, other):
        if self.annihilator.parent.base != other.annihilator.parent.base:
            a, b = self.unify(other)
            return a + b
        deg1 = self.annihilator.order
        deg2 = other.annihilator.order
        dim = max(deg1, deg2)
        R = self.annihilator.parent.base
        K = R.get_field()

        rowsself = [self.annihilator]
        rowsother = [other.annihilator]
        gen = self.annihilator.parent.derivative_operator

        # constructing annihilators up to order dim
        for i in range(dim - deg1):
            diff1 = (gen * rowsself[-1])
            rowsself.append(diff1)

        for i in range(dim - deg2):
            diff2 = (gen * rowsother[-1])
            rowsother.append(diff2)

        row = rowsself + rowsother

        # constructing the matrix of the ansatz
        r = []

        for expr in row:
            p = []
            for i in range(dim + 1):
                if i >= len(expr.listofpoly):
                    p.append(0)
                else:
                    p.append(K.new(expr.listofpoly[i].rep))
            r.append(p)

        r = NewMatrix(r).transpose()

        homosys = [[S(0) for q in range(dim + 1)]]
        homosys = NewMatrix(homosys).transpose()

        # solving the linear system using gauss jordan solver
        solcomp = r.gauss_jordan_solve(homosys)
        sol = solcomp[0]

        # if a solution is not obtained then increasing the order by 1 in each
        # iteration
        while sol.is_zero:
            dim += 1

            diff1 = (gen * rowsself[-1])
            rowsself.append(diff1)

            diff2 = (gen * rowsother[-1])
            rowsother.append(diff2)

            row = rowsself + rowsother
            r = []

            for expr in row:
                p = []
                for i in range(dim + 1):
                    if i >= len(expr.listofpoly):
                        p.append(S(0))
                    else:

                        p.append(K.new(expr.listofpoly[i].rep))
                r.append(p)

            r = NewMatrix(r).transpose()

            homosys = [[S(0) for q in range(dim + 1)]]
            homosys = NewMatrix(homosys).transpose()

            solcomp = r.gauss_jordan_solve(homosys)
            sol = solcomp[0]

        # taking only the coefficients needed to multiply with `self`
        # can be also be done the other way by taking R.H.S and multiplying with
        # `other`
        sol = sol[:dim + 1 - deg1]
        sol1 = _normalize(sol, self.annihilator.parent)
        # annihilator of the solution
        sol = sol1 * (self.annihilator)
        sol = _normalize(sol.listofpoly, self.annihilator.parent, negative=False)
        # solving initial conditions
        if self._have_init_cond and other._have_init_cond:

            if self.x0 == other.x0:
                # try to extended the initial conditions
                # using the annihilator
                y0_self = _extend_y0(self, sol.order)
                y0_other = _extend_y0(other, sol.order)
                y0 = [a + b for a, b in zip(y0_self, y0_other)]
                return HolonomicFunction(sol, self.x, self.x0, y0)

            else:
                selfat0 = self.annihilator.is_singular(0)
                otherat0 = other.annihilator.is_singular(0)

                if self.x0 == 0 and not selfat0 and not otherat0:
                    return self + other.change_ics(0)

                elif other.x0 == 0 and not selfat0 and not otherat0:
                    return self.change_ics(0) + other

                else:
                    selfatx0 = self.annihilator.is_singular(self.x0)
                    otheratx0 = other.annihilator.is_singular(self.x0)

                    if not selfatx0 and not otheratx0:
                        return self + other.change_ics(self.x0)

                    else:
                        return self.change_ics(other.x0) + other

        return HolonomicFunction(sol, self.x)

    def integrate(self, limits, initcond=False):
        """
        Integrate the given holonomic function. Limits can be provided,
        Initial conditions can only be computed when limits are (x0, x).

        Examples
        ========

        >>> from sympy.holonomic.holonomic import HolonomicFunction, DifferentialOperators
        >>> from sympy.polys.domains import ZZ, QQ
        >>> from sympy import symbols
        >>> x = symbols('x')
        >>> R, Dx = DifferentialOperators(QQ.old_poly_ring(x),'Dx')

        >>> HolonomicFunction(Dx - 1, x, 0, 1).integrate((x, 0, x))  # e^x - 1
        HolonomicFunction((-1)Dx + (1)Dx**2, x), f(0) = 0, f'(0) = 1

        # integrate(cos(x), (x 0, x)) = sin(x)
        >>> HolonomicFunction(Dx**2 + 1, x, 0, [1, 0]).integrate((x, 0, x))
        HolonomicFunction((1)Dx + (1)Dx**3, x), f(0) = 0, f'(0) = 1, f''(0) = 0
        """

        # to get the annihilator, just multiply by Dx from right
        D = self.annihilator.parent.derivative_operator

        # for indefinite integration
        if (not limits) or (not self._have_init_cond):
            if initcond:
                return HolonomicFunction(self.annihilator * D, self.x, self.x0, [S(0)])
            return HolonomicFunction(self.annihilator * D, self.x)

        # definite integral
        # initial conditions for the answer will be stored at point `a`,
        # where `a` is the lower limit of the integrand
        if hasattr(limits, "__iter__"):

            if len(limits) == 3 and limits[0] == self.x:
                x0 = self.x0
                a = limits[1]
                b = limits[2]

        else:
            x0 = self.x0
            a = self.x0
            b = self.x

        if x0 == a:
            y0 = [S(0)]
            y0 += self.y0

        # use evalf to get the values at `a`
        else:
            y0 = [S(0)]
            tempy0 = self.change_ics(a).y0
            y0 += tempy0

        # if the upper limit is `x`, the answer will be a function
        if b == self.x:
            return HolonomicFunction(self.annihilator * D, self.x, a, y0)

        # if the upper limits is a Number, a numerical value will be returned
        elif S(b).is_Number:
            try:
                s = HolonomicFunction(self.annihilator * D, self.x, a,\
                    y0).to_expr()
                indefinite = s.subs(self.x, b)
                if not isinstance(indefinite, NaN):
                    return indefinite
                else:
                    return s.limit(self.x, b)
            except (NotHyperSeriesError, NotPowerSeriesError):
                return HolonomicFunction(self.annihilator * D, self.x, a, y0).evalf(b)

        return HolonomicFunction(self.annihilator * D, self.x)

    def diff(self, *args):
        """
        Differentiation of the given Holonomic function.

        Examples
        ========

        >>> from sympy.holonomic.holonomic import HolonomicFunction, DifferentialOperators
        >>> from sympy.polys.domains import ZZ, QQ
        >>> from sympy import symbols
        >>> x = symbols('x')
        >>> R, Dx = DifferentialOperators(ZZ.old_poly_ring(x),'Dx')

        # derivative of sin(x)
        >>> HolonomicFunction(Dx**2 + 1, x, 0, [0, 1]).diff().to_expr()
        cos(x)

        # derivative of e^2*x
        >>> HolonomicFunction(Dx - 2, x, 0, 1).diff().to_expr()
        2*exp(2*x)

        See Also
        =======

        .integrate()
        """

        if args:
            if args[0] != self.x:
                return S(0)
            elif len(args) == 2:
                sol = self
                for i in range(args[1]):
                    sol = sol.diff(args[0])
                return sol

        ann = self.annihilator
        dx = ann.parent.derivative_operator

        # if the function is constant.
        if ann.listofpoly[0] == ann.parent.base.zero and ann.order == 1:
            return S(0)

        # if the coefficient of y in the differential equation is zero.
        # a shifting is done to compute the answer in this case.
        elif ann.listofpoly[0] == ann.parent.base.zero:

            sol = DifferentialOperator(ann.listofpoly[1:], ann.parent)

            if self._have_init_cond:
                return HolonomicFunction(sol, self.x, self.x0, self.y0[1:])

            else:
                return HolonomicFunction(sol, self.x)

        # the general algorithm
        R = ann.parent.base
        K = R.get_field()

        seq_dmf = [K.new(i.rep) for i in ann.listofpoly]

        # -y = a1*y'/a0 + a2*y''/a0 ... + an*y^n/a0
        rhs = [i / seq_dmf[0] for i in seq_dmf[1:]]
        rhs.insert(0, K.zero)

        # differentiate both lhs and rhs
        sol = _derivate_diff_eq(rhs)

        # add the term y' in lhs to rhs
        sol = _add_lists(sol, [K.zero, K.one])

        sol = _normalize(sol[1:], self.annihilator.parent, negative=False)

        if not self._have_init_cond:
            return HolonomicFunction(sol, self.x)

        y0 = _extend_y0(self, sol.order + 1)[1:]
        return HolonomicFunction(sol, self.x, self.x0, y0)

    def __eq__(self, other):
        if self.annihilator == other.annihilator:
            if self.x == other.x:
                if self._have_init_cond and other._have_init_cond:
                    if self.x0 == other.x0 and self.y0 == other.y0:
                        return True
                    else:
                        return False
                else:
                    return True
            else:
                return False
        else:
            return False

    def __mul__(self, other):
        ann_self = self.annihilator

        if not isinstance(other, HolonomicFunction):
            other = sympify(other)

            if not other.is_constant():
                raise NotImplementedError(" Can't multiply a HolonomicFunction and expressions/functions.")

            if not self._have_init_cond:
                return self
            else:
                y0 = _extend_y0(self, ann_self.order)
                y1 = []

                for j in y0:
                    y1.append(j * other)

                return HolonomicFunction(ann_self, self.x, self.x0, y1)

        if self.annihilator.parent.base != other.annihilator.parent.base:
            a, b = self.unify(other)
            return a * b

        ann_other = other.annihilator

        list_self = []
        list_other = []

        a = ann_self.order
        b = ann_other.order

        R = ann_self.parent.base
        K = R.get_field()

        for j in ann_self.listofpoly:
            list_self.append(K.new(j.rep))

        for j in ann_other.listofpoly:
            list_other.append(K.new(j.rep))

        # will be used to reduce the degree
        self_red = [-list_self[i] / list_self[a] for i in range(a)]

        other_red = [-list_other[i] / list_other[b] for i in range(b)]

        # coeff_mull[i][j] is the coefficient of Dx^i(f).Dx^j(g)
        coeff_mul = [[S(0) for i in range(b + 1)] for j in range(a + 1)]
        coeff_mul[0][0] = S(1)

        # making the ansatz
        lin_sys = [[coeff_mul[i][j] for i in range(a) for j in range(b)]]

        homo_sys = [[S(0) for q in range(a * b)]]
        homo_sys = NewMatrix(homo_sys).transpose()

        sol = (NewMatrix(lin_sys).transpose()).gauss_jordan_solve(homo_sys)

        # until a non trivial solution is found
        while sol[0].is_zero:

            # updating the coefficents Dx^i(f).Dx^j(g) for next degree
            for i in range(a - 1, -1, -1):
                for j in range(b - 1, -1, -1):
                    coeff_mul[i][j + 1] += coeff_mul[i][j]
                    coeff_mul[i + 1][j] += coeff_mul[i][j]
                    if isinstance(coeff_mul[i][j], K.dtype):
                        coeff_mul[i][j] = DMFdiff(coeff_mul[i][j])
                    else:
                        coeff_mul[i][j] = coeff_mul[i][j].diff(self.x)

            # reduce the terms to lower power using annihilators of f, g
            for i in range(a + 1):
                if not coeff_mul[i][b] == S(0):
                    for j in range(b):
                        coeff_mul[i][j] += other_red[j] * \
                            coeff_mul[i][b]
                    coeff_mul[i][b] = S(0)

            # not d2 + 1, as that is already covered in previous loop
            for j in range(b):
                if not coeff_mul[a][j] == 0:
                    for i in range(a):
                        coeff_mul[i][j] += self_red[i] * \
                            coeff_mul[a][j]
                    coeff_mul[a][j] = S(0)

            lin_sys.append([coeff_mul[i][j] for i in range(a)
                            for j in range(b)])

            sol = (NewMatrix(lin_sys).transpose()).gauss_jordan_solve(homo_sys)


        sol_ann = _normalize(sol[0][0:], self.annihilator.parent, negative=False)

        if self._have_init_cond and other._have_init_cond:

            # if both the conditions are at same point
            if self.x0 == other.x0:

                # try to find more inital conditions
                y0_self = _extend_y0(self, sol_ann.order)
                y0_other = _extend_y0(other, sol_ann.order)
                # h(x0) = f(x0) * g(x0)
                y0 = [y0_self[0] * y0_other[0]]

                # coefficient of Dx^j(f)*Dx^i(g) in Dx^i(fg)
                for i in range(1, min(len(y0_self), len(y0_other))):
                    coeff = [[0 for i in range(i + 1)] for j in range(i + 1)]
                    for j in range(i + 1):
                        for k in range(i + 1):
                            if j + k == i:
                                coeff[j][k] = binomial(i, j)

                    sol = 0
                    for j in range(i + 1):
                        for k in range(i + 1):
                            sol += coeff[j][k]* y0_self[j] * y0_other[k]

                    y0.append(sol)

                return HolonomicFunction(sol_ann, self.x, self.x0, y0)

            # if the points are different, consider one
            else:

                selfat0 = self.annihilator.is_singular(0)
                otherat0 = other.annihilator.is_singular(0)

                if self.x0 == 0 and not selfat0 and not otherat0:
                    return self * other.change_ics(0)

                elif other.x0 == 0 and not selfat0 and not otherat0:
                    return self.change_ics(0) * other

                else:
                    selfatx0 = self.annihilator.is_singular(self.x0)
                    otheratx0 = other.annihilator.is_singular(self.x0)

                    if not selfatx0 and not otheratx0:
                        return self * other.change_ics(self.x0)

                    else:
                        return self.change_ics(other.x0) * other

        return HolonomicFunction(sol_ann, self.x)

    __rmul__ = __mul__

    def __sub__(self, other):
        return self + other * -1

    def __rsub__(self, other):
        return self * -1 + other

    def __neg__(self):
        return -1 * self

    def __div__(self, other):
        return self * (S.One / other)

    def __truediv__(self, other):
        return self.__div__(other)

    def __pow__(self, n):
        if n < 0:
            raise NotHolonomicError("Negative Power on a Holonomic Function")
        if n == 0:
            return S(1)
        if n == 1:
            return self
        else:
            if n % 2 == 1:
                powreduce = self**(n - 1)
                return powreduce * self
            elif n % 2 == 0:
                powreduce = self**(n / 2)
                return powreduce * powreduce

    def degree(self):
        """
        Returns the highest power of `x` in the annihilator.
        """
        sol = [i.degree() for i in self.annihilator.listofpoly]
        return max(sol)

    def composition(self, expr, *args, **kwargs):
        """
        Returns the annihilator after composition of a holonomic function with
        an algebraic function. Initial conditions for the annihilator after
        composition can be also be provided to the function.

        Examples
        ========

        >>> from sympy.holonomic.holonomic import HolonomicFunction, DifferentialOperators
        >>> from sympy.polys.domains import ZZ, QQ
        >>> from sympy import symbols
        >>> x = symbols('x')
        >>> R, Dx = DifferentialOperators(QQ.old_poly_ring(x),'Dx')

        >>> HolonomicFunction(Dx - 1, x).composition(x**2, 0, [1])  # e^(x**2)
        HolonomicFunction((-2*x) + (1)Dx, x), f(0) = 1

        >>> HolonomicFunction(Dx**2 + 1, x).composition(x**2 - 1, 1, [1, 0])
        HolonomicFunction((4*x**3) + (-1)Dx + (x)Dx**2, x), f(1) = 1, f'(1) = 0

        See Also
        ========

        from_hyper
        """

        R = self.annihilator.parent
        a = self.annihilator.order
        diff = expr.diff(self.x)
        listofpoly = self.annihilator.listofpoly

        for i, j in enumerate(listofpoly):
            if isinstance(j, self.annihilator.parent.base.dtype):
                listofpoly[i] = self.annihilator.parent.base.to_sympy(j)

        r = listofpoly[a].subs({self.x:expr})
        subs = [-listofpoly[i].subs({self.x:expr}) / r for i in range (a)]
        coeffs = [S(0) for i in range(a)]  # coeffs[i] == coeff of (D^i f)(a) in D^k (f(a))
        coeffs[0] = S(1)
        system = [coeffs]
        homogeneous = Matrix([[S(0) for i in range(a)]]).transpose()
        sol = S(0)

        while sol.is_zero:
            coeffs_next = [p.diff(self.x) for p in coeffs]
            for i in range(a - 1):
                coeffs_next[i + 1] += (coeffs[i] * diff)

            for i in range(a):
                coeffs_next[i] += (coeffs[-1] * subs[i] * diff)
            coeffs = coeffs_next

            # check for linear relations
            system.append(coeffs)
            sol_tuple = (Matrix(system).transpose()).gauss_jordan_solve(homogeneous)
            sol = sol_tuple[0]

        tau = sol.atoms(Dummy).pop()
        sol = sol.subs(tau, 1)
        sol = _normalize(sol[0:], R, negative=False)

        # if initial conditions are given for the resulting function
        if args:
            return HolonomicFunction(sol, self.x, args[0], args[1], **kwargs)
        return HolonomicFunction(sol, self.x, **kwargs)

    def to_sequence(self, lb=True):
        """
        Finds the recurrence relation in power series expansion
        of the function about `x0`, where `x0` is the point at which
        initial conditions are given.

        If the point `x0` is ordinary, solution of the form [(R, n0)]
        is returned. Where `R` is the recurrence relation and `n0` is the
        smallest `n` for which the recurrence holds true.

        If the point `x0` is regular singular, a vector of `(R, p, n0)` is
        returned, i.e. [(R, p, n0), ...]. Each tuple in this vector represents
        a recurrence relation `R` associated with a root of the indicial
        equation `p`. Conditions of a different format can also be provided in
        this case, see the docstring of the class.

        If it's not possible to numerically compute a initial condition,
        it is returned as a symbol C_j, denoting the coefficient of (x - x0)^j
        in the power series about x0.

        Examples
        ========

        >>> from sympy.holonomic.holonomic import HolonomicFunction, DifferentialOperators
        >>> from sympy.polys.domains import ZZ, QQ
        >>> from sympy import symbols, S
        >>> x = symbols('x')
        >>> R, Dx = DifferentialOperators(QQ.old_poly_ring(x),'Dx')

        # exp(x), the recurrence relation holds for n >= 0
        >>> HolonomicFunction(Dx - 1, x, 0, [1]).to_sequence()
        [(HolonomicSequence((-1) + (n + 1)Sn, n), u(0) = 1, 0)]

        # log(1 + x), the recurrence relation holds for n >= 2
        >>> HolonomicFunction((1 + x)*Dx**2 + Dx, x, 0, [0, 1]).to_sequence()
        [(HolonomicSequence((n**2) + (n**2 + n)Sn, n), u(0) = 0, u(1) = 1, u(2) = -1/2, 2)]

        >>> HolonomicFunction(-S(1)/2 + x*Dx, x, x0=0, singular_ics=[ (S(1)/2, [1]) ]).to_sequence()
        [(HolonomicSequence((n), n), u(0) = 1, 1/2, 1)]

        See Also
        ========

        HolonomicFunction.series

        References
        ==========

        [1] hal.inria.fr/inria-00070025/document
        [2] http://www.risc.jku.at/publications/download/risc_2244/DIPLFORM.pdf
        """

        if self.x0 != 0:
            return self.shift_x(self.x0).to_sequence()

        # check whether a power series exists if the point is singular
        if self.annihilator.is_singular(self.x0):
            return self._frobenius(lb=lb)

        dict1 = {}
        n = symbols('n', integer=True)
        dom = self.annihilator.parent.base.dom
        R, _ = RecurrenceOperators(dom.old_poly_ring(n), 'Sn')

        # substituting each term of the form `x^k Dx^j` in the
        # annihilator, according to the formula below:
        # x^k Dx^j = Sum(rf(n + 1 - k, j) * a(n + j - k) * x^n, (n, k, oo))
        # for explanation see [2].
        for i, j in enumerate(self.annihilator.listofpoly):

            listofdmp = j.all_coeffs()
            degree = len(listofdmp) - 1

            for k in range(degree + 1):
                coeff = listofdmp[degree - k]

                if coeff == 0:
                    continue

                if (i - k, k) in dict1:
                    dict1[(i - k, k)] += (dom.to_sympy(coeff) * rf(n - k + 1, i))

                else:
                    dict1[(i - k, k)] = (dom.to_sympy(coeff) * rf(n - k + 1, i))


        sol = []
        keylist = [i[0] for i in dict1]
        lower = min(keylist)
        upper = max(keylist)
        degree = self.degree()

        # the recurrence relation holds for all values of
        # n greater than smallest_n, i.e. n >= smallest_n
        smallest_n = lower + degree
        dummys = {}
        eqs = []
        unknowns = []

        # an appropriate shift of the recurrence
        for j in range(lower, upper + 1):
            if j in keylist:
                temp = S(0)
                for k in dict1.keys():
                    if k[0] == j:
                        temp += dict1[k].subs(n, n - lower)
                sol.append(temp)
            else:
                sol.append(S(0))

        # the recurrence relation
        sol = RecurrenceOperator(sol, R)

        # computing the initial conditions for recurrence
        order = sol.order
        all_roots = roots(R.base.to_sympy(sol.listofpoly[-1]), n, filter='Z')
        all_roots = all_roots.keys()

        if all_roots:
            max_root = max(all_roots) + 1
            smallest_n = max(max_root, smallest_n)
        order += smallest_n

        y0 = _extend_y0(self, order)
        u0 = []

        # u(n) = y^n(0)/factorial(n)
        for i, j in enumerate(y0):
            u0.append(j / factorial(i))

        # if sufficient conditions can't be computed then
        # try to use the series method i.e.
        # equate the coefficients of x^k in the equation formed by
        # substituting the series in differential equation, to zero.
        if len(u0) < order:

            for i in range(degree):
                eq = S(0)

                for j in dict1:

                    if i + j[0] < 0:
                        dummys[i + j[0]] = S(0)

                    elif i + j[0] < len(u0):
                        dummys[i + j[0]] = u0[i + j[0]]

                    elif not i + j[0] in dummys:
                        dummys[i + j[0]] = Symbol('C_%s' %(i + j[0]))
                        unknowns.append(dummys[i + j[0]])

                    if j[1] <= i:
                        eq += dict1[j].subs(n, i) * dummys[i + j[0]]

                eqs.append(eq)

            # solve the system of equations formed
            soleqs = solve(eqs, *unknowns)

            if isinstance(soleqs, dict):

                for i in range(len(u0), order):

                    if i not in dummys:
                        dummys[i] = Symbol('C_%s' %i)

                    if dummys[i] in soleqs:
                        u0.append(soleqs[dummys[i]])

                    else:
                        u0.append(dummys[i])

                if lb:
                    return [(HolonomicSequence(sol, u0), smallest_n)]
                return [HolonomicSequence(sol, u0)]

            for i in range(len(u0), order):

                if i not in dummys:
                    dummys[i] = Symbol('C_%s' %i)

                s = False
                for j in soleqs:
                    if dummys[i] in j:
                        u0.append(j[dummys[i]])
                        s = True
                if not s:
                    u0.append(dummys[i])

        if lb:
            return [(HolonomicSequence(sol, u0), smallest_n)]

        return [HolonomicSequence(sol, u0)]

    def _frobenius(self, lb=True):
        # compute the roots of indicial equation
        indicialroots = self._indicial()

        reals = []
        compl = []
        for i in indicialroots:
            if i.is_real:
                reals.extend([i] * indicialroots[i])
            else:
                a, b = i.as_real_imag()
                compl.extend([(i, a, b)] * indicialroots[i])

        # sort the roots for a fixed ordering of solution
        compl.sort(key=lambda x : x[1])
        compl.sort(key=lambda x : x[2])
        reals.sort()

        x = self.x

        # grouping the roots, roots differ by an integer are put in the same group.
        grp = []

        for i in reals:
            intdiff = False
            if len(grp) == 0:
                grp.append([i])
                continue
            for j in grp:
                if int(j[0] - i) == j[0] - i:
                    j.append(i)
                    intdiff = True
                    break
            if not intdiff:
                grp.append([i])

        # True if none of the roots differ by an integer i.e.
        # each element in group have only one member
        independent = True if all(len(i) == 1 for i in grp) else False

        allpos = all(i >= 0 for i in reals)
        allint = all(int(i) == i for i in reals)

        # if initial conditions are provided
        # then use them.
        if self.singular_ics:
            rootstoconsider = []
            for i in self.singular_ics:
                if i[0] in indicialroots:
                    rootstoconsider.append(i[0])

        elif allpos and allint:
            rootstoconsider = [min(reals)]

        elif independent:
            rootstoconsider = [i[0] for i in grp] + [j[0] for j in compl]

        elif not allint:
            rootstoconsider = []
            for i in reals:
                if not int(i) == i:
                    rootstoconsider.append(i)

        elif not allpos:

            if not self._have_init_cond or S(self.y0[0]).is_finite ==  False:
                rootstoconsider = [min(reals)]

            else:
                posroots = []
                for i in reals:
                    if i >= 0:
                        posroots.append(i)
                rootstoconsider = [min(posroots)]

        n = symbols('n', integer=True)
        dom = self.annihilator.parent.base.dom
        R, _ = RecurrenceOperators(dom.old_poly_ring(n), 'Sn')

        finalsol = []
        char = ord('C')

        for p in rootstoconsider:
            dict1 = {}

            for i, j in enumerate(self.annihilator.listofpoly):

                listofdmp = j.all_coeffs()
                degree = len(listofdmp) - 1

                for k in range(degree + 1):
                    coeff = listofdmp[degree - k]

                    if coeff == 0:
                        continue

                    if (i - k, k - i) in dict1:
                        dict1[(i - k, k - i)] += (dom.to_sympy(coeff) * rf(n - k + 1 + p, i))

                    else:
                        dict1[(i - k, k - i)] = (dom.to_sympy(coeff) * rf(n - k + 1 + p, i))

            sol = []
            keylist = [i[0] for i in dict1]
            lower = min(keylist)
            upper = max(keylist)
            degree = max([i[1] for i in dict1])
            degree2 = min([i[1] for i in dict1])

            smallest_n = lower + degree
            dummys = {}
            eqs = []
            unknowns = []

            for j in range(lower, upper + 1):
                if j in keylist:
                    temp = S(0)
                    for k in dict1.keys():
                        if k[0] == j:
                            temp += dict1[k].subs(n, n - lower)
                    sol.append(temp)
                else:
                    sol.append(S(0))

            # the recurrence relation
            sol = RecurrenceOperator(sol, R)

            # computing the initial conditions for recurrence
            order = sol.order
            all_roots = roots(R.base.to_sympy(sol.listofpoly[-1]), n, filter='Z')
            all_roots = all_roots.keys()

            if all_roots:
                max_root = max(all_roots) + 1
                smallest_n = max(max_root, smallest_n)
            order += smallest_n

            u0 = []

            if p >= 0 and int(p) == p and len(rootstoconsider) == 1:
                y0 = _extend_y0(self, order + int(p))
                # u(n) = y^n(0)/factorial(n)
                if len(y0) > int(p):
                    for i in range(int(p), len(y0)):
                        u0.append(y0[i] / factorial(i))

            if self.singular_ics:
                for i in self.singular_ics:
                    if i[0] == p:
                        u0 = i[1]
                        break

            if len(u0) < order:

                for i in range(degree2, degree):
                    eq = S(0)

                    for j in dict1:
                        if i + j[0] < 0:
                            dummys[i + j[0]] = S(0)

                        elif i + j[0] < len(u0):
                            dummys[i + j[0]] = u0[i + j[0]]

                        elif not i + j[0] in dummys:
                            letter = chr(char) + '_%s' %(i + j[0])
                            dummys[i + j[0]] = Symbol(letter)
                            unknowns.append(dummys[i + j[0]])

                        if j[1] <= i:
                            eq += dict1[j].subs(n, i) * dummys[i + j[0]]

                    eqs.append(eq)

                # solve the system of equations formed
                soleqs = solve(eqs, *unknowns)

                if isinstance(soleqs, dict):

                    for i in range(len(u0), order):

                        if i not in dummys:
                            letter = chr(char) + '_%s' %i
                            dummys[i] = Symbol(letter)

                        if dummys[i] in soleqs:
                            u0.append(soleqs[dummys[i]])

                        else:
                            u0.append(dummys[i])

                    if lb:
                        finalsol.append((HolonomicSequence(sol, u0), p, smallest_n))
                        continue
                    else:
                        finalsol.append((HolonomicSequence(sol, u0), p))
                        continue

                for i in range(len(u0), order):

                    if i not in dummys:
                        letter = chr(char) + '_%s' %i
                        dummys[i] = Symbol(letter)

                    s = False
                    for j in soleqs:
                        if dummys[i] in j:
                            u0.append(j[dummys[i]])
                            s = True
                    if not s:
                        u0.append(dummys[i])
            if lb:
                finalsol.append((HolonomicSequence(sol, u0), p, smallest_n))

            else:
                finalsol.append((HolonomicSequence(sol, u0), p))
            char += 1
        return finalsol

    def series(self, n=6, coefficient=False, order=True, _recur=None):
        """
        Finds the power series expansion of given holonomic function about x0.

        A list of series might be returned if `x0` is a regular point with
        multiple roots of the indcial equation.

        Examples
        ========

        >>> from sympy.holonomic.holonomic import HolonomicFunction, DifferentialOperators
        >>> from sympy.polys.domains import ZZ, QQ
        >>> from sympy import symbols
        >>> x = symbols('x')
        >>> R, Dx = DifferentialOperators(QQ.old_poly_ring(x),'Dx')

        >>> HolonomicFunction(Dx - 1, x, 0, [1]).series()  # e^x
        1 + x + x**2/2 + x**3/6 + x**4/24 + x**5/120 + O(x**6)

        >>> HolonomicFunction(Dx**2 + 1, x, 0, [0, 1]).series(n=8)  # sin(x)
        x - x**3/6 + x**5/120 - x**7/5040 + O(x**8)

        See Also
        ========

        HolonomicFunction.to_sequence
        """

        if _recur == None:
            recurrence = self.to_sequence()
        else:
            recurrence = _recur

        if isinstance(recurrence, tuple) and len(recurrence) == 2:
            recurrence = recurrence[0]
            constantpower = 0
        elif isinstance(recurrence, tuple) and len(recurrence) == 3:
            constantpower = recurrence[1]
            recurrence = recurrence[0]

        elif len(recurrence) == 1 and len(recurrence[0]) == 2:
            recurrence = recurrence[0][0]
            constantpower = 0
        elif len(recurrence) == 1 and len(recurrence[0]) == 3:
            constantpower = recurrence[0][1]
            recurrence = recurrence[0][0]
        else:
            sol = []
            for i in recurrence:
                sol.append(self.series(_recur=i))
            return sol

        n = n - int(constantpower)
        l = len(recurrence.u0) - 1
        k = recurrence.recurrence.order
        x = self.x
        x0 = self.x0
        seq_dmp = recurrence.recurrence.listofpoly
        R = recurrence.recurrence.parent.base
        K = R.get_field()
        seq = []

        for i, j in enumerate(seq_dmp):
            seq.append(K.new(j.rep))

        sub = [-seq[i] / seq[k] for i in range(k)]
        sol = [i for i in recurrence.u0]

        if l + 1 >= n:
            pass
        else:
            # use the initial conditions to find the next term
            for i in range(l + 1 - k, n - k):
                coeff = S(0)
                for j in range(k):
                    if i + j >= 0:
                        coeff += DMFsubs(sub[j], i) * sol[i + j]
                sol.append(coeff)

        if coefficient:
            return sol

        ser = S(0)
        for i, j in enumerate(sol):
            ser += x**(i + constantpower) * j
        if order:
            ser += Order(x**(n + int(constantpower)), x)
        if x0 != 0:
            return ser.subs(x, x - x0)
        return ser

    def _indicial(self):
        """Computes the roots of Indicial equation.
        """

        if self.x0 != 0:
            return self.shift_x(self.x0)._indicial()

        list_coeff = self.annihilator.listofpoly
        R = self.annihilator.parent.base
        x = self.x
        s = R.zero
        y = R.one

        def _pole_degree(poly):
            root_all = roots(R.to_sympy(poly), x, filter='Z')
            if 0 in root_all.keys():
                return root_all[0]
            else:
                return 0

        degree = [j.degree() for j in list_coeff]
        degree = max(degree)
        inf = 10 * (max(1, degree) + max(1, self.annihilator.order))

        deg = lambda q: inf if q.is_zero else _pole_degree(q)
        b = deg(list_coeff[0])

        for j in range(1, len(list_coeff)):
            b = min(b, deg(list_coeff[j]) - j)

        for i, j in enumerate(list_coeff):
            listofdmp = j.all_coeffs()
            degree = len(listofdmp) - 1
            if - i - b <= 0 and degree - i - b >= 0:
                s = s + listofdmp[degree - i - b] * y
            y *= x - i

        return roots(R.to_sympy(s), x)

    def evalf(self, points, method='RK4', h=0.05, derivatives=False):
        """
        Finds numerical value of a holonomic function using numerical methods.
        (RK4 by default). A set of points (real or complex) must be provided
        which will be the path for the numerical integration.

        The path should be given as a list [x1, x2, ... xn]. The numerical
        values will be computed at each point in this order x1 --> x2 --> x3
        ... --> xn.

        Returns values of the function at x1, x2, ... xn in a list.

        Examples
        =======

        >>> from sympy.holonomic.holonomic import HolonomicFunction, DifferentialOperators
        >>> from sympy.polys.domains import ZZ, QQ
        >>> from sympy import symbols
        >>> x = symbols('x')
        >>> R, Dx = DifferentialOperators(QQ.old_poly_ring(x),'Dx')
        >>> # a straight line on the real axis from (0 to 1)
        >>> r = [0.1, 0.2, 0.3, 0.4, 0.5, 0.6, 0.7, 0.8, 0.9, 1]

        # using Runge-Kutta 4th order on e^x from 0.1 to 1.
        # exact solution at 1 is 2.71828182845905
        >>> HolonomicFunction(Dx - 1, x, 0, [1]).evalf(r)
        [1.10517083333333, 1.22140257085069, 1.34985849706254, 1.49182424008069,
        1.64872063859684, 1.82211796209193, 2.01375162659678, 2.22553956329232,
        2.45960141378007, 2.71827974413517]

        # using Euler's method for the same
        >>> HolonomicFunction(Dx - 1, x, 0, [1]).evalf(r, method='Euler')
        [1.1, 1.21, 1.331, 1.4641, 1.61051, 1.771561, 1.9487171, 2.14358881,
        2.357947691, 2.5937424601]

        One can also observe that the value obtained using Runge-Kutta 4th order
        is much more accurate than Euler's method.
        """

        from sympy.holonomic.numerical import _evalf
        lp = False

        # if a point `b` is given instead of a mesh
        if not hasattr(points, "__iter__"):
            lp = True
            b = S(points)
            if self.x0 == b:
                return _evalf(self, [b], method=method, derivatives=derivatives)[-1]

            if not b.is_Number:
                raise NotImplementedError

            a = self.x0
            if a > b:
                h = -h
            n = int((b - a) / h)
            points = [a + h]
            for i in range(n - 1):
                points.append(points[-1] + h)

        for i in roots(self.annihilator.parent.base.to_sympy(self.annihilator.listofpoly[-1]), self.x):
            if i == self.x0 or i in points:
                raise SingularityError(self, i)

        if lp:
            return _evalf(self, points, method=method, derivatives=derivatives)[-1]
        return _evalf(self, points, method=method, derivatives=derivatives)

    def change_x(self, z):
        """
        Changes only the variable of Holonomic Function, for internal
        purposes. For composition use HolonomicFunction.composition()
        """

        dom = self.annihilator.parent.base.dom
        R = dom.old_poly_ring(z)
        parent, _ = DifferentialOperators(R, 'Dx')
        sol = []
        for j in self.annihilator.listofpoly:
            sol.append(R(j.rep))
        sol =  DifferentialOperator(sol, parent)
        return HolonomicFunction(sol, z, self.x0, self.y0)

    def shift_x(self, a):
        """
        Substitute `x + a` for `x`.
        """

        x = self.x
        listaftershift = self.annihilator.listofpoly
        base = self.annihilator.parent.base

        sol = [base.from_sympy(base.to_sympy(i).subs(x, x + a)) for i in listaftershift]
        sol = DifferentialOperator(sol, self.annihilator.parent)
        if not self._have_init_cond:
            return HolonomicFunction(sol, x)
        x0 = self.x0 - a
        return HolonomicFunction(sol, x, x0, self.y0)

    def to_hyper(self, as_list=False, _recur=None):
        """
        Returns a hypergeometric function (or linear combination of them)
        representing the given holonomic function.

        Returns an answer of the form:
        a1 * x**b1 * hyper() + a2 * x**b2 * hyper() ...

        This is very useful as one can now use `hyperexpand` to find the
        symbolic expressions/functions.

        Examples
        ========

        >>> from sympy.holonomic.holonomic import HolonomicFunction, DifferentialOperators
        >>> from sympy.polys.domains import ZZ, QQ
        >>> from sympy import symbols
        >>> x = symbols('x')
        >>> R, Dx = DifferentialOperators(ZZ.old_poly_ring(x),'Dx')

        # sin(x)
        >>> HolonomicFunction(Dx**2 + 1, x, 0, [0, 1]).to_hyper()
        x*hyper((), (3/2,), -x**2/4)

        # exp(x)
        >>> HolonomicFunction(Dx - 1, x, 0, 1).to_hyper()
        hyper((), (), x)

        See Also
        ========

        from_hyper, from_meijerg
        """

        if _recur == None:
            recurrence = self.to_sequence()
        else:
            recurrence = _recur

        if isinstance(recurrence, tuple) and len(recurrence) == 2:
            smallest_n = recurrence[1]
            recurrence = recurrence[0]
            constantpower = 0
        elif isinstance(recurrence, tuple) and len(recurrence) == 3:
            smallest_n = recurrence[2]
            constantpower = recurrence[1]
            recurrence = recurrence[0]
        elif len(recurrence) == 1 and len(recurrence[0]) == 2:
            smallest_n = recurrence[0][1]
            recurrence = recurrence[0][0]
            constantpower = 0
        elif len(recurrence) == 1 and len(recurrence[0]) == 3:
            smallest_n = recurrence[0][2]
            constantpower = recurrence[0][1]
            recurrence = recurrence[0][0]
        else:
            sol = self.to_hyper(as_list=as_list, _recur=recurrence[0])
            for i in recurrence[1:]:
                sol += self.to_hyper(as_list=as_list, _recur=i)
            return sol
        u0 = recurrence.u0
        r = recurrence.recurrence
        x = self.x
        x0 = self.x0

        # order of the recurrence relation
        m = r.order

        # when no recurrence exists, and the power series have finite terms
        if m == 0:
            nonzeroterms = roots(r.parent.base.to_sympy(r.listofpoly[0]), recurrence.n, filter='R')

            sol = S(0)
            for j, i in enumerate(nonzeroterms):
                if int(i) == i and i >= 0 and int(i) < len(u0):
                    sol += u0[int(i)] * x**int(i)
                else:
                    sol += Symbol('C_%s' %j) * x**i
            sol = sol * x**constantpower
            if as_list:
                if x0 != 0:
                    return [(sol.subs(x, x - x0), )]
                return [(sol, )]
            if x0 != 0:
                return sol.subs(x, x - x0)
            return sol

        if smallest_n + m > len(u0):
            raise NotImplementedError("Can't compute sufficient Initial Conditions")

        # check if the recurrence represents a hypergeometric series
        is_hyper = True

        for i in range(1, len(r.listofpoly)-1):
            if r.listofpoly[i] != r.parent.base.zero:
                is_hyper = False
                break

        if not is_hyper:
            raise NotHyperSeriesError(self, self.x0)

        a = r.listofpoly[0]
        b = r.listofpoly[-1]

        # the constant multiple of argument of hypergeometric function
        if isinstance(a.rep[0], PolyElement):
            c = - (S(a.rep[0].as_expr()) * m**(a.degree())) / (S(b.rep[0].as_expr()) * m**(b.degree()))
        else:
            c = - (S(a.rep[0]) * m**(a.degree())) / (S(b.rep[0]) * m**(b.degree()))

        sol = 0

        arg1 = roots(r.parent.base.to_sympy(a), recurrence.n)
        arg2 = roots(r.parent.base.to_sympy(b), recurrence.n)

        # iterate thorugh the initial conditions to find
        # the hypergeometric representation of the given
        # function.
        # The answer will be a linear combination
        # of different hypergeometric series which satisfies
        # the recurrence.
        if as_list:
            listofsol = []
        for i in range(smallest_n + m):

            # if the recurrence relation doesn't hold for `n = i`,
            # then a Hypergeometric representation doesn't exist.
            # add the algebraic term a * x**i to the solution,
            # where a is u0[i]
            if i < smallest_n:
                if as_list:
                    listofsol.append(((S(u0[i]) * x**(i+constantpower)).subs(x, x-x0), ))
                else:
                    sol += S(u0[i]) * x**i
                continue

            # if the coefficient u0[i] is zero, then the
            # independent hypergeomtric series starting with
            # x**i is not a part of the answer.
            if S(u0[i]) == 0:
                continue

            ap = []
            bq = []

            # substitute m * n + i for n
            for k in arg1:
                ap.extend([nsimplify((i - k) / m)] * arg1[k])

            for k in arg2:
                bq.extend([nsimplify((i - k) / m)] * arg2[k])

            # convention of (k + 1) in the denominator
            if 1 in bq:
                bq.remove(1)
            else:
                ap.append(1)
            if as_list:
                listofsol.append(((S(u0[i])*x**(i+constantpower)).subs(x, x-x0), (hyper(ap, bq, c*x**m)).subs(x, x-x0)))
            else:
                sol += S(u0[i]) * hyper(ap, bq, c * x**m) * x**i
        if as_list:
            return listofsol
        sol = sol * x**constantpower
        if x0 != 0:
            return sol.subs(x, x - x0)

        return sol

    def to_expr(self):
        """
        Converts a Holonomic Function back to elementary functions.

        Examples
        ========

        >>> from sympy.holonomic.holonomic import HolonomicFunction, DifferentialOperators
        >>> from sympy.polys.domains import ZZ, QQ
        >>> from sympy import symbols, S
        >>> x = symbols('x')
        >>> R, Dx = DifferentialOperators(ZZ.old_poly_ring(x),'Dx')

        >>> HolonomicFunction(x**2*Dx**2 + x*Dx + (x**2 - 1), x, 0, [0, S(1)/2]).to_expr()
        besselj(1, x)

        >>> HolonomicFunction((1 + x)*Dx**3 + Dx**2, x, 0, [1, 1, 1]).to_expr()
        x*log(x + 1) + log(x + 1) + 1

        """

        return hyperexpand(self.to_hyper()).simplify()

    def change_ics(self, b, lenics=None):
        """
        Changes the point `x0` to `b` for initial conditions.

        Examples
        ========

        >>> from sympy.holonomic import expr_to_holonomic
        >>> from sympy import symbols, sin, cos, exp
        >>> x = symbols('x')

        >>> expr_to_holonomic(sin(x)).change_ics(1)
        HolonomicFunction((1) + (1)Dx**2, x), f(1) = sin(1), f'(1) = cos(1)

        >>> expr_to_holonomic(exp(x)).change_ics(2)
        HolonomicFunction((-1) + (1)Dx, x), f(2) = exp(2)
        """

        symbolic = True

        if lenics == None and len(self.y0) > self.annihilator.order:
            lenics = len(self.y0)

        try:
            sol = expr_to_holonomic(self.to_expr(), x=self.x, x0=b, lenics=lenics, domain=self.annihilator.parent.base.domain)
        except (NotPowerSeriesError, NotHyperSeriesError):
            symbolic = False

        if symbolic and sol.x0 == b:
            return sol

        y0 = self.evalf(b, derivatives=True)
        return HolonomicFunction(self.annihilator, self.x, b, y0)

    def to_meijerg(self):
        """
        Returns a linear combination of Meijer G-functions.

        Examples
        ========

        >>> from sympy.holonomic import expr_to_holonomic
        >>> from sympy import sin, cos, hyperexpand, log, symbols
        >>> x = symbols('x')

        >>> hyperexpand(expr_to_holonomic(cos(x) + sin(x)).to_meijerg())
        sin(x) + cos(x)

        >>> hyperexpand(expr_to_holonomic(log(x)).to_meijerg()).simplify()
        log(x)

        See Also
        ========

        to_hyper()
        """

        # convert to hypergeometric first
        rep = self.to_hyper(as_list=True)

        sol = S(0)

        for i in rep:

            if len(i) == 1:
                sol += i[0]

            elif len(i) == 2:
                sol += i[0] * _hyper_to_meijerg(i[1])

        return sol


def from_hyper(func, x0=0, evalf=False):
    """
    Converts Hypergeometric Function to Holonomic.
    func is the Hypergeometric Function and x0 be the point at
    which initial conditions are required.

    Examples
    =======

    >>> from sympy.holonomic.holonomic import from_hyper, DifferentialOperators
    >>> from sympy import symbols, hyper, S
    >>> x = symbols('x')
    >>> from_hyper(hyper([], [S(3)/2], x**2/4))
    HolonomicFunction((-x) + (2)Dx + (x)Dx**2, x), f(1) = sinh(1), f'(1) = -sinh(1) + cosh(1)
    """

    a = func.ap
    b = func.bq
    z = func.args[2]
    x = z.atoms(Symbol).pop()
    R, Dx = DifferentialOperators(QQ.old_poly_ring(x), 'Dx')

    # generalized hypergeometric differential equation
    r1 = 1
    for i in range(len(a)):
        r1 = r1 * (x * Dx + a[i])
    r2 = Dx
    for i in range(len(b)):
        r2 = r2 * (x * Dx + b[i] - 1)
    sol = r1 - r2

    simp = hyperexpand(func)

    if isinstance(simp, Infinity) or isinstance(simp, NegativeInfinity):
        return HolonomicFunction(sol, x).composition(z)

    def _find_conditions(simp, x, x0, order, evalf=False):
        y0 = []
        for i in range(order):
            if evalf:
                val = simp.subs(x, x0).evalf()
            else:
                val = simp.subs(x, x0)
            # return None if it is Infinite or NaN
            if (val.is_finite is not None and not val.is_finite) or isinstance(val, NaN):
                return None
            y0.append(val)
            simp = simp.diff(x)
        return y0

    # if the function is known symbolically
    if not isinstance(simp, hyper):
        y0 = _find_conditions(simp, x, x0, sol.order)
        while not y0:
            # if values don't exist at 0, then try to find initial
            # conditions at 1. If it doesn't exist at 1 too then
            # try 2 and so on.
            x0 += 1
            y0 = _find_conditions(simp, x, x0, sol.order)

        return HolonomicFunction(sol, x).composition(z, x0, y0)

    if isinstance(simp, hyper):
        x0 = 1
        # use evalf if the function can't be simpified
        y0 = _find_conditions(simp, x, x0, sol.order, evalf)
        while not y0:
            x0 += 1
            y0 = _find_conditions(simp, x, x0, sol.order, evalf)
        return HolonomicFunction(sol, x).composition(z, x0, y0)

    return HolonomicFunction(sol, x).composition(z)


def from_meijerg(func, x0=0, evalf=False, initcond=True, domain=QQ):
    """
    Converts a Meijer G-function to Holonomic.
    func is the Hypergeometric Function and x0 be the point at
    which initial conditions are required.

    Examples
    =======

    >>> from sympy.holonomic.holonomic import from_meijerg, DifferentialOperators
    >>> from sympy import symbols, meijerg, S
    >>> x = symbols('x')
    >>> from_meijerg(meijerg(([], []), ([S(1)/2], [0]), x**2/4))
    HolonomicFunction((1) + (1)Dx**2, x), f(0) = 0, f'(0) = 1/sqrt(pi)
    """

    a = func.ap
    b = func.bq
    n = len(func.an)
    m = len(func.bm)
    p = len(a)
    z = func.args[2]
    x = z.atoms(Symbol).pop()
    R, Dx = DifferentialOperators(domain.old_poly_ring(x), 'Dx')

    # compute the differential equation satisfied by the
    # Meijer G-function.
    mnp = (-1)**(m + n - p)
    r1 = x * mnp

    for i in range(len(a)):
        r1 *= x * Dx + 1 - a[i]

    r2 = 1

    for i in range(len(b)):
        r2 *= x * Dx - b[i]

    sol = r1 - r2

    if not initcond:
        return HolonomicFunction(sol, x).composition(z)

    simp = hyperexpand(func)

    if isinstance(simp, Infinity) or isinstance(simp, NegativeInfinity):
        return HolonomicFunction(sol, x).composition(z)

    def _find_conditions(simp, x, x0, order, evalf=False):
        y0 = []
        for i in range(order):
            if evalf:
                val = simp.subs(x, x0).evalf()
            else:
                val = simp.subs(x, x0)
            if (val.is_finite is not None and not val.is_finite) or isinstance(val, NaN):
                return None
            y0.append(val)
            simp = simp.diff(x)
        return y0

    # computing initial conditions
    if not isinstance(simp, meijerg):
        y0 = _find_conditions(simp, x, x0, sol.order)
        while not y0:
            x0 += 1
            y0 = _find_conditions(simp, x, x0, sol.order)

        return HolonomicFunction(sol, x).composition(z, x0, y0)

    if isinstance(simp, meijerg):
        x0 = 1
        y0 = _find_conditions(simp, x, x0, sol.order, evalf)
        while not y0:
            x0 += 1
            y0 = _find_conditions(simp, x, x0, sol.order, evalf)

        return HolonomicFunction(sol, x).composition(z, x0, y0)

    return HolonomicFunction(sol, x).composition(z)


x_1 = Dummy('x_1')
_lookup_table = None
domain_for_table = None
from sympy.integrals.meijerint import _mytype


<<<<<<< HEAD
def expr_to_holonomic(func, x=None, initcond=True, x0=0, lenics=None, domain=None):
=======
def expr_to_holonomic(func, x=None, initcond=True, x0=0, lenics=None, domain=QQ, singular_ics=None):
>>>>>>> 46f7204b
    """
    Uses `meijerint._rewrite1` to convert to `meijerg` function and then
    eventually to Holonomic Functions. Only works when `meijerint._rewrite1`
    returns a `meijerg` representation of the function provided.

    Examples
    ========

    >>> from sympy.holonomic.holonomic import expr_to_holonomic
    >>> from sympy import sin, exp, symbols
    >>> x = symbols('x')
    >>> expr_to_holonomic(sin(x))
    HolonomicFunction((1) + (1)Dx**2, x), f(0) = 0, f'(0) = 1

    >>> expr_to_holonomic(exp(x))
    HolonomicFunction((-1) + (1)Dx, x), f(0) = 1

    See Also
    ========

    meijerint._rewrite1, _convert_poly_rat_alg, _create_table
    """
    func = sympify(func)
    syms = func.free_symbols

    if not x:
        if len(syms) == 1:
            x= syms.pop()
        else:
            raise ValueError("Specify the variable for the function")
    else:
        syms.remove(x)

    extra_syms = [i for i in syms]

    if domain == None:
        if func.has(Float):
            domain = RR
        else:
            domain = QQ
        if len(extra_syms) != 0:
            domain = domain[extra_syms]

    # try to convert if the function is polynomial or rational
    solpoly = _convert_poly_rat_alg(func, x, initcond=initcond, x0=x0, lenics=lenics, domain=domain, singular_ics=singular_ics)
    if solpoly:
        return solpoly

    # create the lookup table
    global _lookup_table, domain_for_table
    if not _lookup_table:
        domain_for_table = domain
        _lookup_table = {}
        _create_table(_lookup_table, domain=domain)
    elif domain != domain_for_table:
        domain_for_table = domain
        _lookup_table = {}
        _create_table(_lookup_table, domain=domain)

    # use the table directly to convert to Holonomic
    if func.is_Function:
        f = func.subs(x, x_1)
        t = _mytype(f, x_1)
        if t in _lookup_table:
            l = _lookup_table[t]
            sol = l[0][1].change_x(x)
        else:
            sol = _convert_meijerint(func, x, initcond=False, domain=domain)
            if not sol:
                raise NotImplementedError
            if singular_ics:
                sol.singular_ics = singular_ics
                sol.x0 = x0
            if singular_ics or not initcond:
                return sol
            if not lenics:
                lenics = sol.annihilator.order
            y0 = _find_conditions(func, x, x0, lenics)
            while not y0:
                x0 += 1
                y0 = _find_conditions(func, x, x0, lenics)
            return HolonomicFunction(sol.annihilator, x, x0, y0)

        if singular_ics or not initcond:
            sol = sol.composition(func.args[0])
            if singular_ics:
                sol.singular_ics = singular_ics
                sol.x0 = x0
            return sol
        if not lenics:
            lenics = sol.annihilator.order

        y0 = _find_conditions(func, x, x0, lenics)
        while not y0:
            x0 += 1
            y0 = _find_conditions(func, x, x0, lenics)
        return sol.composition(func.args[0], x0, y0)

    # iterate though the expression recursively
    args = func.args
    f = func.func
    from sympy.core import Add, Mul, Pow
    sol = expr_to_holonomic(args[0], x=x, initcond=False, domain=domain)

    if f is Add:
        for i in range(1, len(args)):
            sol += expr_to_holonomic(args[i], x=x, initcond=False, domain=domain)

    elif f is Mul:
        for i in range(1, len(args)):
            sol *= expr_to_holonomic(args[i], x=x, initcond=False, domain=domain)

    elif f is Pow:
        sol = sol**args[1]

    if not sol:
        raise NotImplementedError
    if singular_ics:
        sol.singular_ics = singular_ics
        sol.x0 = x0
    if singular_ics or not initcond:
        return sol
    if not lenics:
        lenics = sol.annihilator.order
    y0 = _find_conditions(func, x, x0, lenics)
    while not y0:
        x0 += 1
        y0 = _find_conditions(func, x, x0, lenics)

    return HolonomicFunction(sol.annihilator, x, x0, y0)


## Some helper functions ##

def _normalize(list_of, parent, negative=True):
    """
    Normalize a given annihilator
    """

    num = []
    denom = []
    base = parent.base
    K = base.get_field()
    lcm_denom = base.from_sympy(S(1))
    list_of_coeff = []

    # convert polynomials to the elements of associated
    # fraction field
    for i, j in enumerate(list_of):
        if isinstance(j, base.dtype):
            list_of_coeff.append(K.new(j.rep))
        elif not isinstance(j, K.dtype):
            list_of_coeff.append(K.from_sympy(sympify(j)))
        else:
            list_of_coeff.append(j)

        # corresponding numerators of the sequence of polynomials
        num.append(list_of_coeff[i].numer())

        # corresponding denominators
        denom.append(list_of_coeff[i].denom())

    # lcm of denominators in the coefficients
    for i in denom:
        lcm_denom = i.lcm(lcm_denom)

    if negative:
        lcm_denom = -lcm_denom

    lcm_denom = K.new(lcm_denom.rep)

    # multiply the coefficients with lcm
    for i, j in enumerate(list_of_coeff):
        list_of_coeff[i] = j * lcm_denom

    gcd_numer = base((list_of_coeff[-1].numer() / list_of_coeff[-1].denom()).rep)

    # gcd of numerators in the coefficients
    for i in num:
        gcd_numer = i.gcd(gcd_numer)

    gcd_numer = K.new(gcd_numer.rep)

    # divide all the coefficients by the gcd
    for i, j in enumerate(list_of_coeff):
        frac_ans = j / gcd_numer
        list_of_coeff[i] = base((frac_ans.numer() / frac_ans.denom()).rep)

    return DifferentialOperator(list_of_coeff, parent)


def _derivate_diff_eq(listofpoly):
    """
    Let a differential equation a0(x)y(x) + a1(x)y'(x) + ... = 0
    where a0, a1,... are polynomials or rational functions. The function
    returns b0, b1, b2... such that the differential equation
    b0(x)y(x) + b1(x)y'(x) +... = 0 is formed after differentiating the
    former equation.
    """

    sol = []
    a = len(listofpoly) - 1
    sol.append(DMFdiff(listofpoly[0]))

    for i, j in enumerate(listofpoly[1:]):
        sol.append(DMFdiff(j) + listofpoly[i])

    sol.append(listofpoly[a])
    return sol


def _hyper_to_meijerg(func):
    """
    Converts a `hyper` to meijerg.
    """
    ap = func.ap
    bq = func.bq

    p = len(ap)
    q = len(bq)

    ispoly = any(i <= 0 and int(i) == i for i in ap)
    if ispoly:
        return hyperexpand(func)

    z = func.args[2]

    # paramters of the `meijerg` function.
    an = (1 - i for i in ap)
    anp = ()
    bm = (S(0), )
    bmq = (1 - i for i in bq)

    k = S(1)

    for i in bq:
        k = k * gamma(i)

    for i in ap:
        k = k / gamma(i)

    return k * meijerg(an, anp, bm, bmq, -z)


def _add_lists(list1, list2):
    """Takes polynomial sequences of two annihilators a and b and returns
    the list of polynomials of sum of a and b.
    """
    if len(list1) <= len(list2):
        sol = [a + b for a, b in zip(list1, list2)] + list2[len(list1):]
    else:
        sol = [a + b for a, b in zip(list1, list2)] + list1[len(list2):]
    return sol


def _extend_y0(Holonomic, n):
    """
    Tries to find more initial conditions by substituting the initial
    value point in the differential equation.
    """

    if Holonomic.annihilator.is_singular(Holonomic.x0):
        return Holonomic.y0

    annihilator = Holonomic.annihilator
    a = annihilator.order
    x = Holonomic.x

    listofpoly = []

    y0 = Holonomic.y0
    R = annihilator.parent.base
    K = R.get_field()

    for i, j in enumerate(annihilator.listofpoly):
            if isinstance(j, annihilator.parent.base.dtype):
                listofpoly.append(K.new(j.rep))

    if len(y0) < a or n <= len(y0):
        return y0
    else:
        list_red = [-listofpoly[i] / listofpoly[a]
                    for i in range(a)]
        if len(y0) > a:
            y1 = [y0[i] for i in range(a)]
        else:
            y1 = [i for i  in y0]
        for i in range(n - a):
            sol = 0
            for a, b in zip(y1, list_red):
                r = DMFsubs(b, Holonomic.x0)
                try:
                    if not r.is_finite:
                        return y0
                except AttributeError:
                    pass
                if isinstance(r, PolyElement):
                    r = r.as_expr()
                sol += a * r
            y1.append(sol)
            list_red = _derivate_diff_eq(list_red)

        return y0 + y1[len(y0):]


def DMFdiff(frac):
    # differentiate a DMF object represented as p/q
    if not isinstance(frac, DMF):
        return frac.diff()

    K = frac.ring
    p = K.numer(frac)
    q = K.denom(frac)
    sol_num = - p * q.diff() + q * p.diff()
    sol_denom = q**2
    return K((sol_num.rep, sol_denom.rep))


def DMFsubs(frac, x0, mpm=False):
    # substitute the point x0 in DMF object of the form p/q
    if not isinstance(frac, DMF):
        return frac

    p = frac.num
    q = frac.den
    sol_p = S(0)
    sol_q = S(0)

    if mpm:
        from mpmath import mp

    for i, j in enumerate(reversed(p)):
        if mpm:
            j = sympify(j)._to_mpmath(mp.prec)
        sol_p += j * x0**i

    for i, j in enumerate(reversed(q)):
        if mpm:
            j = sympify(j)._to_mpmath(mp.prec)
        sol_q += j * x0**i

    if isinstance(sol_p, PolyElement):
        sol_p = sol_p.as_expr()
    if isinstance(sol_q, PolyElement):
        sol_q = sol_q.as_expr()

    return sol_p / sol_q


def _convert_poly_rat_alg(func, x, initcond=True, x0=0, lenics=None, domain=QQ, singular_ics=None):
    """Converts Polynomials and Rationals to Holonomic.
    """

    ispoly = func.is_polynomial()
    if not ispoly:
        israt = func.is_rational_function()
    else:
        israt = True

    if not (ispoly or israt):
        basepoly, ratexp = func.as_base_exp()
        if basepoly.is_polynomial() and ratexp.is_Number:
            if isinstance(ratexp, Float):
                ratexp = nsimplify(ratexp)
            m, n = ratexp.p, ratexp.q
            is_alg = True
        else:
            is_alg = False
    else:
        is_alg = True

    if not (ispoly or israt or is_alg):
        return None

    R = domain.old_poly_ring(x)
    _, Dx = DifferentialOperators(R, 'Dx')

    # if the function is constant
    if not func.has(x):
        return HolonomicFunction(Dx, x, 0, func)

    if ispoly:
        # differential equation satisfied by polynomial
        sol = func * Dx - func.diff(x)
        sol = _normalize(sol.listofpoly, sol.parent, negative=False)

    elif israt:
        order = 1
        p, q = func.as_numer_denom()
        # differential equation satisfied by rational
        sol = p * q * Dx + p * q.diff(x) - q * p.diff(x)
        sol = _normalize(sol.listofpoly, sol.parent, negative=False)

    elif is_alg:
        sol = n * (x / m) * Dx - 1
        sol = HolonomicFunction(sol, x).composition(basepoly).annihilator
        is_singular = sol.is_singular(x0)

        # try to compute the conditions for singular points
        if singular_ics == None and x0 == 0 and is_singular:
            rep = R.from_sympy(basepoly).rep
            for i, j in enumerate(reversed(rep)):
                if j == 0:
                    continue
                else:
                    coeff = S(j)**ratexp
                    indicial = S(i) * ratexp
                    break
            singular_ics = [(indicial, [coeff])]

    if singular_ics or not initcond:
        return HolonomicFunction(sol, x, x0=x0, singular_ics=singular_ics)

    if not lenics:
        lenics = sol.order

    y0 = _find_conditions(func, x, x0, lenics)
    while not y0:
        x0 += 1
        y0 = _find_conditions(func, x, x0, lenics)

    return HolonomicFunction(sol, x, x0, y0)


def _convert_meijerint(func, x, initcond=True, domain=QQ):
    args = meijerint._rewrite1(func, x)

    if args:
        fac, po, g, _ = args
    else:
        return None

    # lists for sum of meijerg functions
    fac_list = [fac * i[0] for i in g]
    t = po.as_base_exp()
    s = t[1] if t[0] is x else S(0)
    po_list = [s + i[1] for i in g]
    G_list = [i[2] for i in g]

    # finds meijerg representation of x**s * meijerg(a1 ... ap, b1 ... bq, z)
    def _shift(func, s):
        z = func.args[-1]
        if z.has(I):
            z = z.subs(exp_polar, exp)

        d = z.collect(x, evaluate=False)
        b = list(d)[0]
        a = d[b]

        t = b.as_base_exp()
        b = t[1] if t[0] is x else S(0)
        r = s / b
        an = (i + r for i in func.args[0][0])
        ap = (i + r for i in func.args[0][1])
        bm = (i + r for i in func.args[1][0])
        bq = (i + r for i in func.args[1][1])

        return a**-r, meijerg((an, ap), (bm, bq), z)

    coeff, m = _shift(G_list[0], po_list[0])
    sol = fac_list[0] * coeff * from_meijerg(m, initcond=initcond, domain=domain)

    # add all the meijerg functions after converting to holonomic
    for i in range(1, len(G_list)):
        coeff, m = _shift(G_list[i], po_list[i])
        sol += fac_list[i] * coeff * from_meijerg(m, initcond=initcond, domain=domain)

    return sol


def _create_table(table, domain=QQ):
    """
    Creates the look-up table. For a similar implementation
    see meijerint._create_lookup_table.
    """

    def add(formula, annihilator, arg, x0=0, y0=[]):
        """
        Adds a formula in the dictionary
        """
        table.setdefault(_mytype(formula, x_1), []).append((formula,
            HolonomicFunction(annihilator, arg, x0, y0)))

    R = domain.old_poly_ring(x_1)
    _, Dx = DifferentialOperators(R, 'Dx')

    from sympy import (sin, cos, exp, log, erf, sqrt, pi,
        sinh, cosh, sinc, erfc, Si, Ci, Shi, erfi)

    # add some basic functions
    add(sin(x_1), Dx**2 + 1, x_1, 0, [0, 1])
    add(cos(x_1), Dx**2 + 1, x_1, 0, [1, 0])
    add(exp(x_1), Dx - 1, x_1, 0, 1)
    add(log(x_1), Dx + x_1*Dx**2, x_1, 1, [0, 1])

    add(erf(x_1), 2*x_1*Dx + Dx**2, x_1, 0, [0, 2/sqrt(pi)])
    add(erfc(x_1), 2*x_1*Dx + Dx**2, x_1, 0, [1, -2/sqrt(pi)])
    add(erfi(x_1), -2*x_1*Dx + Dx**2, x_1, 0, [0, 2/sqrt(pi)])

    add(sinh(x_1), Dx**2 - 1, x_1, 0, [0, 1])
    add(cosh(x_1), Dx**2 - 1, x_1, 0, [1, 0])

    add(sinc(x_1), x_1 + 2*Dx + x_1*Dx**2, x_1)

    add(Si(x_1), x_1*Dx + 2*Dx**2 + x_1*Dx**3, x_1)
    add(Ci(x_1), x_1*Dx + 2*Dx**2 + x_1*Dx**3, x_1)

    add(Shi(x_1), -x_1*Dx + 2*Dx**2 + x_1*Dx**3, x_1)


def _find_conditions(func, x, x0, order):
    y0 = []
    for i in range(order):
        val = func.subs(x, x0)
        if isinstance(val, NaN):
            val = limit(func, x, x0)
        if (val.is_finite is not None and not val.is_finite) or isinstance(val, NaN):
            return None
        y0.append(val)
        func = func.diff(x)
    return y0<|MERGE_RESOLUTION|>--- conflicted
+++ resolved
@@ -2085,11 +2085,7 @@
 from sympy.integrals.meijerint import _mytype
 
 
-<<<<<<< HEAD
-def expr_to_holonomic(func, x=None, initcond=True, x0=0, lenics=None, domain=None):
-=======
-def expr_to_holonomic(func, x=None, initcond=True, x0=0, lenics=None, domain=QQ, singular_ics=None):
->>>>>>> 46f7204b
+def expr_to_holonomic(func, x=None, initcond=True, x0=0, lenics=None, domain=None, singular_ics=None):
     """
     Uses `meijerint._rewrite1` to convert to `meijerg` function and then
     eventually to Holonomic Functions. Only works when `meijerint._rewrite1`
