--- conflicted
+++ resolved
@@ -1,10 +1,7 @@
 from sympy import Sieve, binomial_coefficients, binomial_coefficients_list, \
         multinomial_coefficients, Mul, S, Pow
-<<<<<<< HEAD
-=======
 from sympy import factorial as fac
 
->>>>>>> 7ba29a14
 from sympy.ntheory import isprime, n_order, is_primitive_root, \
     is_quad_residue, legendre_symbol, npartitions, totient, \
     factorint, primefactors, divisors, randprime, nextprime, prevprime, \
@@ -14,12 +11,7 @@
 from sympy.ntheory.generate import cycle_length
 from sympy.ntheory.primetest import _mr_safe_helper, mr
 from sympy.ntheory.bbp_pi import pi_hex_digits
-<<<<<<< HEAD
-from sympy import factorial as fac
-=======
->>>>>>> 7ba29a14
 from sympy.ntheory.modular import crt, crt1, crt2
-from sympy.utilities.pytest import raises
 
 from sympy.utilities.pytest import raises
 from sympy.utilities.iterables import capture
