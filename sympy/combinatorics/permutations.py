from sympy.core import Basic, S
from sympy.core.compatibility import is_sequence
from sympy.utilities.iterables import flatten
from sympy.polys.polytools import lcm
from sympy.matrices import zeros
from sympy.mpmath.libmp.libintmath import ifac

import random

def cyclic(a, n):
    """convert cycles from standard 1-based to cycle form
    accepted by Partition

    >>> from sympy.combinatorics.permutations import cyclic
    >>> a = [(1,2,3)]
    >>> cyclic(a, 5)
    [[0, 1, 2], [3], [4]]
    >>> a = [(1,2,3),(4,5)]
    >>> cyclic(a, 5)
    [[0, 1, 2], [3, 4]]
    """
    a1 = []
    v = []
    for x in a:
        x = [y-1 for y in x]
        a1 += x
        v.append(x)
    #print 'DB1 v=', v
    for i in range(n):
        if i not in a1:
            v.append([i])
    return v

def perm_af_parity(pi):
    """
    Computes the parity of a permutation in array form.

    The parity of a permutation reflects the parity of the
    number of inversions in the permutation, i.e., the
    number of pairs of x and y such that x > y but p[x] < p[y].

    Examples
    ========

    >>> from sympy.combinatorics.permutations import perm_af_parity
    >>> perm_af_parity([0,1,2,3])
    0
    >>> perm_af_parity([3,2,0,1])
    1

    See Also
    ========
    Permutation
    """
    n = len(pi)
    a = [0] * n
    c = 0
    for j in xrange(n):
        if a[j] == 0:
            c += 1
            a[j] = 1
            i = j
            while pi[i] != j:
                i = pi[i]
                a[i] = 1
    return (n - c) % 2

def perm_af_mul(a, b):
    """
    Product of two permutations in array form. The convention used is
    ab = first apply b, then apply a.

    Examples
    ========

    >>> from sympy.combinatorics.permutations import perm_af_mul
    >>> perm_af_mul([1,2,3,0], [3,2,0,1])
    [0, 3, 1, 2]

    See Also
    ========
    Permutation
    """
    if len(a) != len(b):
        raise ValueError("The number of elements in the permutations "
                         "do not match.")

    return [a[i] for i in b]


def perm_af_muln(*a):
    """
    Product of several permutations in array form.

    Examples
    ========

    >>> from sympy.combinatorics.permutations import perm_af_muln
    >>> perm_af_muln([1,0,3,2],[2,3,0,1],[3,2,1,0])
    [0, 1, 2, 3]

    See Also
    ========
    Permutation, perm_af_mul
    """
    if not a:
        raise ValueError("No element")
    m = len(a)
    n = len(a[0])
    for i in xrange(1, m):
        if len(a[i]) != n:
            raise ValueError("The number of elements in the permutations "
                             "don't match.")
    if m == 1:
        return a[0]
    if m == 2:
        return perm_af_mul(a[0], a[1])
    if m == 3:
       p0, p1, p2 = a
       return [p0[p1[i]] for i in p2]
    if m == 4:
       p0, p1, p2, p3 = a
       return [p0[p1[p2[i]]] for i in p3]
    if m == 5:
       p0, p1, p2, p3, p4 = a
       return [p0[p1[p2[p3[i]]]] for i in p4]
    if m == 6:
       p0, p1, p2, p3, p4, p5 = a
       return [p0[p1[p2[p3[p4[i]]]]] for i in p5]
    if m == 7:
       p0, p1, p2, p3, p4, p5, p6 = a
       return [p0[p1[p2[p3[p4[p5[i]]]]]] for i in p6]
    if m > 7:
        p0 = perm_af_muln(*a[:m//2])
        p1 = perm_af_muln(*a[m//2:])
        return [p0[i] for i in p1]

def perm_af_invert(a):
    """
    Finds the invert of the list a interpreted as the array
    form of a permutation. The result is again given as a list.

    Examples
    ========

    >>> from sympy.combinatorics.permutations import perm_af_invert
    >>> perm_af_invert([1,2,3,0])
    [3, 0, 1, 2]

    See Also
    ========
    Permutation, __invert__
    """
    n = len(a)
    inv_form = [0] * n
    for i in xrange(n):
        inv_form[a[i]] = i
    return inv_form

def perm_af_commutes_with(a, b):
    """
    Checks if the two permutations with array forms
    given by a and b commute.

    Examples
    ========

    >>> from sympy.combinatorics.permutations import perm_af_commutes_with
    >>> perm_af_commutes_with([1,2,0],[0,2,1])
    False

    See Also
    ========
    Permutation, commutes_with
    """
    if len(a) != len(b):
        raise ValueError("The number of elements in the permutations "
                         "don't match.")
    for i in range(len(a)-1):
        if a[b[i]] != b[a[i]]:
            return False
    return True

class Permutation(Basic):
    """
    A permutation, alternatively known as an 'arrangement number'
    or 'ordering' is an arrangement of the elements of an ordered list
    into a one-to-one mapping with itself. The number of permutations
    on a set of n elements is given by n!.

    A representation of a permutation as a product of permutation cycles
    is unique (up to the ordering of the cycles). An example of a cyclic
    decomposition is the permutation [3, 1, 0, 2] of the set [0, 1, 2, 3].
    This is denoted as [[1], [0, 3, 2]], corresponding to the disjoint
    permutation cycles [1] and [0, 3, 2]. We can choose the cyclic form as
    we want since the cycles are disjoint and can therefore be specified
    in any order and a rotation of a given cycle specifies the same cycle [see 1.]
    Therefore, (320)(1), (203)(1), (032)(1), (1)(320), (1)(203), and (1)(032)
    all describe the same permutation.

    Another notation that explicitly identifies the positions occupied by
    elements before and after application of a permutation on n elements uses a
    2xn matrix, where the first row is the identity permutation and the second
    row is the new arrangement [see 2.].

    Any permutation is also a product of transpositions.

    Permutations are commonly denoted in lexicographic or transposition order.

    The product of two permutations a and q is defined as their composition as
    functions, (p*q)(i) = p(q(i)) [see 6.].

    References
    ==========
    [1] Skiena, S. 'Permutations.' 1.1 in Implementing Discrete Mathematics
        Combinatorics and Graph Theory with Mathematica.
        Reading, MA: Addison-Wesley, pp. 3-16, 1990.
    [2] Knuth, D. E. The Art of Computer Programming, Vol. 4: Combinatorial
        Algorithms, 1st ed. Reading, MA: Addison-Wesley, 2011.
    [3] Wendy Myrvold and Frank Ruskey. 2001. Ranking and unranking
        permutations in linear time. Inf. Process. Lett. 79, 6 (September 2001),
        281-284. DOI=10.1016/S0020-0190(01)00141-7
    [4] D. L. Kreher, D. R. Stinson 'Combinatorial Algorithms'
        CRC Press, 1999
    [5] Graham, R. L.; Knuth, D. E.; and Patashnik, O.
        Concrete Mathematics: A Foundation for Computer Science, 2nd ed.
        Reading, MA: Addison-Wesley, 1994.
    [6] http://en.wikipedia.org/wiki/Permutation#Product_and_inverse

    [7] http://en.wikipedia.org/wiki/Lehmer_code

    (7) http://en.wikipedia.org/wiki/Lehmer_code

    """

    is_Permutation = True

    _array_form = None
    _cyclic_form = None

    @property
    def array_form(self):
        """
        This is used to convert from cyclic notation to the
        canonical notation.
        Currently singleton cycles need to be written
        explicitly.

        Examples
        ========

        >>> from sympy.combinatorics.permutations import Permutation
        >>> p = Permutation([[2,0],[3,1]])
        >>> p.array_form
        [2, 3, 0, 1]
        >>> Permutation([[2,0,3,1]]).array_form
        [3, 2, 0, 1]
        >>> Permutation([2,0,3,1]).array_form
        [2, 0, 3, 1]

        See Also
        ========
        cyclic_form
        """
        if self._array_form is not None:
            return self._array_form
        if not isinstance(self.args[0][0], list):
            self._array_form = self.args[0]
            return self._array_form
        size = 0
        cycles = self.args[0]
        for c in cycles:
            size += len(c)
        perm = [None]*size
        for c in cycles:
            for i in range(len(c)-1):
                perm[c[i]] = c[i+1]
            perm[c[-1]] = c[0]
        self._array_form = perm
        return perm

    @property
    def cyclic_form(self):
        """
        This is used to convert to the cyclic notation
        from the canonical notation.

        Examples
        ========

        >>> from sympy.combinatorics.permutations import Permutation
        >>> p = Permutation([0,3,1,2])
        >>> p.cyclic_form
        [[1, 3, 2], [0]]

        See Also
        ========
        array_form
        """
        if self._cyclic_form is not None:
            return self._cyclic_form
        if isinstance(self.args[0][0], list):
            self._cyclic_form = self.args[0]
            return self._cyclic_form
        linear_rep = self.args[0]
        unchecked = [True] * len(linear_rep)
        cyclic_form = []
        for i in xrange(len(linear_rep)):
            if unchecked[i]:
                cycle = []
                cycle.append(i)
                unchecked[i] = False
                j = i
                while unchecked[linear_rep[j]]:
                    j = linear_rep[j]
                    cycle.append(j)
                    unchecked[j] = False
                cyclic_form.append(cycle)
        cyclic_form.sort(key=lambda t: -t[0])
        self._cyclic_form = cyclic_form
        return self.cyclic_form

    @property
    def reduced_cyclic_form(self):
        return [a for a in self.cyclic_form if len(a)>1]




    @property
    def size(self):
        """
        Returns the number of numbers in the permutation

        Examples
        ========

        >>> from sympy.combinatorics import Permutation
        >>> Permutation([[3, 2], [0, 1]]).size
        4
        """
        return len(self.array_form)

    def __new__(cls, *args, **kw_args):
        """
        Constructor for the Permutation object.

        Examples
        ========

        >>> from sympy.combinatorics.permutations import Permutation
        >>> p = Permutation([0,1,2])
        >>> p
        Permutation([0, 1, 2])
        >>> q = Permutation([[0,1],[2]])
        >>> q
        Permutation([[0, 1], [2]])
        """
        if not args or not is_sequence(args[0]) or len(args) > 1 or \
           len(set(is_sequence(a) for a in args[0])) > 1:
            raise ValueError("Permutation argument must be a list of ints "
                             "or a list of lists.")

        # 0, 1, ..., n-1 should all be present

        temp = [int(i) for i in flatten(args[0])]
        if set(range(len(temp))) != set(temp):
            raise ValueError("Integers 0 through %s must be present." %
                             len(temp))

        cform = aform = None
        if args[0] and is_sequence(args[0][0]):
            cform = [list(a) for a in args[0]]
        else:
            aform = list(args[0])

        ret_obj = Basic.__new__(cls, (cform or aform), **kw_args)
        ret_obj._cyclic_form, ret_obj._array_form = cform, aform
        return ret_obj


    def __add__(self, other):
        """
        Routine for addition of permutations by their inversion vectors.

        This is defined in terms of the Lehmer code of a
        permutation. The Lehmer code is nothing but the
        inversion vector of a permutation. In this scheme
        the identity permutation is like a zero element.
        See [1].

        Examples
        ========

        >>> from sympy.combinatorics.permutations import Permutation
        >>> p = Permutation([0,1,2,3])
        >>> q = Permutation([2,1,3,0])
        >>> p+q == q
        True
        >>> from sympy.combinatorics.permutations import Permutation
        >>> a = Permutation([0, 3, 1, 2])
        >>> b = Permutation([2, 1, 0, 3])
        >>> a+b
        Permutation([2, 0, 1, 3])

        See Also
        ========
        __sub__, inversion_vector

        References
        ==========
        [1] http://en.wikipedia.org/wiki/Lehmer_code
        """
        n = self.size
        if n != other.size:
            raise ValueError("The permutations must be of equal size.")
        a = self.inversion_vector()
        b = other.inversion_vector()
        result_inv = [(a[i] + b[i]) % (n - i) for i in xrange(n - 1)]
        return Permutation.from_inversion_vector(result_inv)

    def __sub__(self, other):
        """
        Routine for subtraction of permutations by their inversion vectors.

        The idea behind this is the same as in ``__add__``

        Examples
        ========

        >>> from sympy.combinatorics.permutations import Permutation
        >>> p = Permutation([0,1,2,3])
        >>> q = Permutation([2,1,3,0])
        >>> q-p==q
        True

        See Also
        ========
        __add__, inversion_vector

        References
        ==========
        [1] http://en.wikipedia.org/wiki/Lehmer_code
        """
        n = self.size
        if n != other.size:
            raise ValueError("The permutations must be of equal size.")
        a = self.inversion_vector()
        b = other.inversion_vector()
        result_inv = [(a[i] - b[i]) % (n - i) for i in xrange(n - 1)]
        return Permutation.from_inversion_vector(result_inv)

    def __mul__(self, other):
        """
        Routine for multiplication of permutations.

        Examples
        ========

        >>> from sympy.combinatorics.permutations import Permutation
        >>> p = Permutation([1,2,3,0])
        >>> q = Permutation([3,2,0,1])
        >>> p*q
        Permutation([0, 3, 1, 2])

        If one of the permutations is in a cyclic form then it is first
        converted to an array form and then multiplied. ::

        >>> q = Permutation([[1,3,2],[0]])
        >>> p*q
        Permutation([1, 0, 2, 3])

        """
        a = self.array_form
        b = other.array_form
        if len(a) != len(b):
<<<<<<< HEAD
            raise ValueError("The number of elements in the permutations \
            don\'t match.")
=======
            raise ValueError("The number of elements in the permutations "
                             "do not match.")
>>>>>>> be0cc755

        perm = [a[i] for i in b]
        return _new_from_array_form(perm)

    def commutes_with(self, other):
        """
        Checks if the elements are commuting.

        Examples
        ========

        >>> from sympy.combinatorics.permutations import Permutation
        >>> a = Permutation([1,4,3,0,2,5])
        >>> b = Permutation([0,1,2,3,4,5])
        >>> a.commutes_with(b)
        True
        >>> b = Permutation([2,3,5,4,1,0])
        >>> a.commutes_with(b)
        False
        """
        a = self.array_form
        b = other.array_form
        return perm_af_commutes_with(a, b)

    def __pow__(self, n):
        """
        Routine for finding powers of a permutation.

        Power notation is also used for conjugation.

        Examples
        ========

        >>> from sympy.combinatorics.permutations import Permutation
        >>> p = Permutation([2,0,3,1])
        >>> q = Permutation([1,0,3,2])
        >>> r = Permutation([0,2,3,1])
        >>> p**4
        Permutation([0, 1, 2, 3])
        >>> p**q == p.conjugate(q)
        True
        >>> q**p == q.conjugate(p)
        True
        >>> (p**q)**r == p**(q * r)
        True
        """
        if type(n) == Permutation:
            return self.conjugate(n)
        n = int(n)
        if n == 0:
            return Permutation(range(self.size))
        if n < 0:
            return pow(~self, -n)
        a = self.array_form
        if n == 2:
            b = [a[i] for i in a]
        elif n == 3:
            b = [a[a[i]] for i in a]
        elif n == 4:
            b = [a[a[a[i]]] for i in a]
        else:
            b = range(len(a))
            while 1:
                if n&1:
                    b = [b[i] for i in a]
                    n -= 1
                    if not n:
                        break
                if n%4 == 0:
                    a = [a[a[a[i]]] for i in a]
                    n = n // 4
                elif n%2 == 0:
                    a = [a[i] for i in a]
                    n = n // 2
        return _new_from_array_form(b)

    def transpositions(self):
        """
<<<<<<< HEAD
        Return the permutation as a product of transpositions.

        It is always possible to express a permutation as the product of
        transpositions, see [1]
=======
        A list of transpositions representing the permutation.
>>>>>>> be0cc755

        Examples
        ========

        >>> from sympy.combinatorics.permutations import Permutation
        >>> p = Permutation([[1,2,3],[0,4,5,6,7]])
        >>> p.transpositions()
        [(1, 3), (1, 2), (0, 7), (0, 6), (0, 5), (0, 4)]

        References
        ==========
        [1]
        http://en.wikipedia.org/wiki/Transposition_%28mathematics%29#Properties
        """
        a = self.cyclic_form
        res = []
        for x in a:
            nx = len(x)
            if nx == 2:
                res.append(tuple(x))
            elif nx > 2:
                first = x[0]
                for y in x[nx-1:0:-1]:
                    res.append((first,y))
        return res

    def __invert__(self):
        """
        Finds the invert of a permutation.

        A permutation multiplied by its invert equals
        the identity permutation.

        Examples
        ========

        >>> from sympy.combinatorics.permutations import Permutation
        >>> p = Permutation([[2,0],[3,1]])
        >>> ~p
        Permutation([2, 3, 0, 1])
        >>> p*(~p) == Permutation([0,1,2,3])
        True
        """
        a = self.array_form
        n = len(a)
        inv_form = [0] * n
        for i in xrange(n):
            inv_form[a[i]] = i
        return _new_from_array_form(inv_form)

    def __call__(self, arg):
        """
        Allows applying a permutation instance as a bijective function.

        Examples
        ========

        >>> from sympy.combinatorics.permutations import Permutation
        >>> p = Permutation([[2,0],[3,1]])
        >>> p(3)
        1
        """
        if not isinstance(arg, int):
            raise ValueError("Arguments must be integers.")
        return self.array_form[arg]

    def atoms(self):
        """
        Returns all the elements of a permutation

        Examples
        ========

        >>> from sympy.combinatorics import Permutation
        >>> Permutation([0, 1, 2, 3, 4, 5]).atoms()
        set([0, 1, 2, 3, 4, 5])
        >>> Permutation([[0, 1], [2, 3], [4, 5]]).atoms()
        set([0, 1, 2, 3, 4, 5])
        """
        return set(self.array_form)

    def next_lex(self):
        """
        Returns the next permutation in lexicographical order.
        If self is the last permutation in lexicographical order
        it returns None.
        See [4] section 2.4.


        Examples
        ========

        >>> from sympy.combinatorics.permutations import Permutation
        >>> p = Permutation([2, 3, 1, 0])
        >>> p = Permutation([2, 3, 1, 0]); p.rank()
        17
        >>> p = p.next_lex(); p.rank()
        18

        See Also
        ========
        rank, unrank_lex
        """
        perm = self.array_form[:]
        n = len(perm)
        i = n - 2
        while perm[i+1] < perm[i]:
            i -= 1
        if i == -1:
            return None
        else:
            j = n - 1
            while perm[j] < perm[i]:
                j -= 1
            perm[j], perm[i] = perm[i], perm[j]
            i += 1
            j = n - 1
            while i < j:
                perm[j], perm[i] = perm[i], perm[j]
                i += 1
                j -= 1
        return _new_from_array_form(perm)

    @classmethod
    def unrank_nonlex(self, n, r):
        """
        This is a linear time unranking algorithm that does not
        respect lexicographic order [3].

        Examples
        ========

        >>> from sympy.combinatorics.permutations import Permutation
        >>> Permutation.unrank_nonlex(4, 5)
        Permutation([2, 0, 3, 1])
        >>> Permutation.unrank_nonlex(4, -1)
        Permutation([0, 1, 2, 3])

        See Also
        ========
        next_nonlex, rank_nonlex
        """
        def _unrank1(n, r, a):
            if n > 0:
                a[n - 1], a[r % n] = a[r % n], a[n - 1]
                _unrank1(n - 1, r//n, a)

        id_perm = range(n)
        n = int(n)
        r = r % ifac(n)
        _unrank1(n, r, id_perm)
        return _new_from_array_form(id_perm)

    def rank_nonlex(self, inv_perm = None):
        """
        This is a linear time ranking algorithm that does not
        enforce lexicographic order [3].


        Examples
        ========

        >>> from sympy.combinatorics.permutations import Permutation
        >>> p = Permutation([0,1,2,3])
        >>> p.rank_nonlex()
        23

        See Also
        ========
        next_nonlex, unrank_nonlex
        """
        def _rank1(n, perm, inv_perm):
            if n == 1:
                return 0
            s = perm[n - 1]
            t = inv_perm[n - 1]
            perm[n - 1], perm[t] = perm[t], s
            inv_perm[n - 1], inv_perm[s] = inv_perm[s], t
            return s + n*_rank1(n - 1, perm, inv_perm)

        if inv_perm is None:
            inv_perm = (~self).array_form
        if not inv_perm:
            return 0
        perm = self.array_form[:]
        r = _rank1(len(perm), perm, inv_perm)
        return r

    def next_nonlex(self):
        """
        Returns the next permutation in nonlex order [3].
        If self is the last permutation in this order it returns None.

        Examples
        ========

        >>> from sympy.combinatorics.permutations import Permutation
        >>> p = Permutation([2, 0, 3, 1]); p.rank_nonlex()
        5
        >>> p = p.next_nonlex(); p
        Permutation([3, 0, 1, 2])
        >>> p.rank_nonlex()
        6

        See Also
        ========
        rank_nonlex, unrank_nonlex
        """
        r = self.rank_nonlex()
        if r == ifac(self.size) - 1:
            return None
        return Permutation.unrank_nonlex(self.size, r+1)

    def rank(self):
        """
        Returns the lexicographic rank of the permutation.

        Examples
        ========

        >>> from sympy.combinatorics.permutations import Permutation
        >>> p = Permutation([0,1,2,3])
        >>> p.rank()
        0
        >>> p = Permutation([3,2,1,0])
        >>> p.rank()
        23

        See Also
        ========
        next_lex, unrank_lex
        """
        rank = 0
        rho = self.array_form[:]
        n = self.size - 1
        size = n + 1
        psize = int(ifac(n))
        for j in xrange(size - 1):
            rank += rho[j]*psize
            for i in xrange(j + 1, size):
                if rho[i] > rho[j]:
                    rho[i] -= 1
            psize //= n
            n -= 1
        return rank

    @property
    def cardinality(self):
        """
        Returns the number of all possible permutations.

        Examples
        ========

        >>> from sympy.combinatorics.permutations import Permutation
        >>> p = Permutation([0,1,2,3])
        >>> p.cardinality
        24
        """
        return int(ifac(self.size))

    def parity(self):
        """
        Computes the parity of a permutation.

        The parity of a permutation reflects the parity of the
        number of inversions in the permutation, i.e., the
        number of pairs of x and y such that ``x > y`` but ``p[x] < p[y]``.

        Examples
        ========

        >>> from sympy.combinatorics.permutations import Permutation
        >>> p = Permutation([0,1,2,3])
        >>> p.parity()
        0
        >>> p = Permutation([3,2,0,1])
        >>> p.parity()
        1

        See Also
        ========
        perm_af_parity
        """
        if self._cyclic_form is not None:
            return (self.size - len(self._cyclic_form)) % 2

        return perm_af_parity(self.array_form)

    @property
    def is_even(self):
        """
        Checks if a permutation is even.

        Examples
        ========

        >>> from sympy.combinatorics.permutations import Permutation
        >>> p = Permutation([0,1,2,3])
        >>> p.is_even
        True
        >>> p = Permutation([3,2,1,0])
        >>> p.is_even
        True

        See Also
        ========
        is_odd
        """
        return S(self.parity()).is_even
    @property
    def is_odd(self):
        """
        Checks if a permutation is odd.

        Examples
        ========

        >>> from sympy.combinatorics.permutations import Permutation
        >>> p = Permutation([0,1,2,3])
        >>> p.is_odd
        False
        >>> p = Permutation([3,2,0,1])
        >>> p.is_odd
        True

        See Also
        ========
        is_even
        """
        return S(self.parity()).is_odd

    @property
    def is_Singleton(self):
        """
        Checks to see if the permutation contains only one number
        Therefore there is only one possible permutation of this set of numbers

        Examples
        ========

        >>> from sympy.combinatorics import Permutation
        >>> Permutation([0]).is_Singleton
        True
        >>> Permutation([0, 1]).is_Singleton
        False

        See Also
        ========
        is_Empty
        """
        return self.size == 1

    @property
    def is_Empty(self):
        """
        Checks to see if the permutation is a set with zero elements

        Examples
        ========

        >>> from sympy.combinatorics import Permutation
        >>> Permutation([]).is_Empty
        True
        >>> Permutation([0]).is_Empty
        False

        See Also
        ========
        is_Singleton
        """
        return self.size == 0

    @property
    def is_Identity(self):
        """
        Returns True if the Permutation is an identity permutation.

        Examples
        ========
        >>> from sympy.combinatorics.permutations import Permutation
        >>> p = Permutation([[0],[1],[2]])
        >>> p.is_Identity
        True
        >>> p = Permutation([0,1,2])
        >>> p.is_Identity
        True
        >>> p = Permutation([0,2,1])
        >>> p.is_Identity
        False

        See Also
        ========
        order
        """
        if self._cyclic_form:
            return self.size == len(self._cyclic_form)
        a = self.array_form
        return a == range(len(a))

    def ascents(self):
        """
        Returns the positions of ascents in a permutation, ie, the location
        where p[i] < p[i+1]

        Examples
        ========

        >>> from sympy.combinatorics.permutations import Permutation
        >>> p = Permutation([4,0,1,3,2])
        >>> p.ascents()
        [1, 2]

        See Also
        ========
        descents, inversions, min, max
        """
        a = self.array_form
        pos = [i for i in xrange(len(a)-1) if a[i] < a[i+1]]
        return pos

    def descents(self):
        """
        Returns the positions of descents in a permutation, ie, the location
        where p[i] > p[i+1]

        Examples
        ========

        >>> from sympy.combinatorics.permutations import Permutation
        >>> p = Permutation([4,0,1,3,2])
        >>> p.descents()
        [0, 3]

        See Also
        ========
        ascents, inversions, min, max
        """
        a = self.array_form
        pos = [i for i in xrange(len(a)-1) if a[i] > a[i+1]]
        return pos

    def max(self):
        """
        The maximum element moved by the permutation.

        Examples
        ========

        >>> from sympy.combinatorics.permutations import Permutation
        >>> p = Permutation([1,0,2,3,4])
        >>> p.max()
        1

        See Also
        ========
        min, descents, ascents, inversions
        """
        max = 0
        a = self.array_form
        for i in xrange(len(a)):
            if a[i] != i and a[i] > max:
                max = a[i]
        return max

    def min(self):
        """
        The minimum element moved by the permutation.

        Examples
        ========

        >>> from sympy.combinatorics.permutations import Permutation
        >>> p = Permutation([0,1,4,3,2])
        >>> p.min()
        2

        See Also
        ========
        max, descents, ascents, inversions
        """
        a = self.array_form
        min = len(a)
        for i in xrange(len(a)):
            if a[i] != i and a[i] < min:
                min = a[i]
        return min

    def inversions(self):
        """
        Computes the number of inversions of a permutation.

        An inversion is where i > j but p[i] < p[j].

        For small length of p, it iterates over all i and j
        values and calculates the number of inversions.
        For large length of p, it uses a variation of merge
        sort to calculate the number of inversions.
        References
        =========
        [1] http://www.cp.eng.chula.ac.th/~piak/teaching/algo/algo2008/count-inv.htm

        Examples
        ========

        >>> from sympy.combinatorics.permutations import Permutation
        >>> p = Permutation([0,1,2,3,4,5])
        >>> p.inversions()
        0
        >>> Permutation([3,2,1,0]).inversions()
        6

        See Also
        ========
        descents, ascents, min, max
        """
        inversions = 0
        a = self.array_form
        n = len(a)
        if n < 130:
            for i in xrange(n - 1):
                b = a[i]
                for c in a[i + 1:]:
                    if b > c:
                        inversions += 1
        else:
            k = 1
            right = 0
            arr = a[:]
            temp = a[:]
            while k < n:
                i = 0
                while i + k < n:
                    right = i + k * 2 - 1
                    if right >= n:
                        right = n -1
                    inversions += _merge(arr, temp, i, i+k, right)
                    i = i + k * 2;
                k = k * 2
        return inversions

    def conjugate(self, x):
        """
        Computes the conjugate Permutation ``~x*p*x``

        Examples
        ========

        >>> from sympy.combinatorics.permutations import Permutation
        >>> a = Permutation([0,2,1,3])
        >>> b = Permutation([0,2,3,1])
        >>> a.conjugate(b)
        Permutation([0, 3, 2, 1])
        >>> ~b*a*b
        Permutation([0, 3, 2, 1])
        """

        a = self.array_form
        b = x.array_form
        n = len(a)
        if len(b) != n:
            raise ValueError("The number of elements in the permutations "
                             "do not match.")
        invb = [None]*n
        for i in xrange(n):
            invb[b[i]] = i
        return _new_from_array_form([invb[a[i]] for i in b])

    def commutator(self, x):
        """
        Computes the commutator Permutation ``~p*~x*p*x``

        Examples
        ========

        >>> from sympy.combinatorics.permutations import Permutation
        >>> a = Permutation([0,2,1,3])
        >>> b = Permutation([0,2,3,1])
        >>> a.commutator(b)
        Permutation([0, 3, 1, 2])
        >>> ~a*~b*a*b
        Permutation([0, 3, 1, 2])
        """

        a = self.array_form
        b = x.array_form
        n = len(a)
        if len(b) != n:
            raise ValueError("The number of elements in the permutations "
                             "do not match.")
        inva = [None]*n
        for i in xrange(n):
            inva[a[i]] = i
        invb = [None]*n
        for i in xrange(n):
            invb[b[i]] = i
        return _new_from_array_form([inva[invb[a[i]]] for i in b])

    def signature(self):
        """
        Gives the signature of the permutation needed to place the
        elements of the permutation in canonical order.

        The signature is calculated as (-1)^<# no. of inversions>

        Examples
        ========

        >>> from sympy.combinatorics.permutations import Permutation
        >>> p = Permutation([0,1,2])
        >>> p.signature()
        1
        >>> q = Permutation([0,2,1])
        >>> q.signature()
        -1

        See Also
        ========
        inversions
        """
        if self.is_even:
            return 1
        return -1

    def order(self):
        """
        Computes the order of a permutation.

        When the permutation is raised to the power of its
        order it equals the identity permutation.

        Examples
        ========

        >>> from sympy.combinatorics.permutations import Permutation
        >>> p = Permutation([3,1,5,2,4,0])
        >>> p.order()
        4
        >>> (p**(p.order()))
        Permutation([0, 1, 2, 3, 4, 5])

        See Also
        ========
        identity
        """
        return reduce(lcm,[1]+[len(cycle) for cycle in self.cyclic_form])

    def length(self):
        """
        Returns the number of integers moved by a permutation.

        Examples
        ========

        >>> from sympy.combinatorics import Permutation
        >>> Permutation([0, 3, 2, 1]).length()
        2
        >>> Permutation([[0, 1], [2, 3]]).length()
        4

        See Also
        ========
        min, max
        """
        length = 0
        a = self.array_form
        for i in xrange(len(a)):
            if a[i] != i:
                length += 1
        return length


    @property
    def cycles(self):
        """
        Returns the number of cycles that the permutation
        has been decomposed into.

        Examples
        ========

        >>> from sympy.combinatorics import Permutation
        >>> Permutation([0, 1, 2]).cycles
        3
        >>> Permutation([[0, 1], [2, 3]]).cycles
        2
        """
        return len(self.cyclic_form)

    def index(self):
        """
        Returns the index of a permutation.

        The index of a permutation is the sum of all
        subscripts j such that p[j] is greater than
        p[j+1].

        Examples
        ========

        >>> from sympy.combinatorics.permutations import Permutation
        >>> p = Permutation([3, 0, 2, 1, 4])
        >>> p.index()
        2
        """
        a = self.array_form

        return sum([j for j in xrange(len(a) - 1) if a[j] > a[j+1]])

    def runs(self):
        """
        Returns the runs of a permutation.

        An ascending sequence in a permutation is called a run [5]


        Examples
        ========

        >>> from sympy.combinatorics.permutations import Permutation
        >>> p = Permutation([2,5,7,3,6,0,1,4,8])
        >>> p.runs()
        [[2, 5, 7], [3, 6], [0, 1, 4, 8]]
        >>> q = Permutation([1,3,2,0])
        >>> q.runs()
        [[1, 3], [2], [0]]
        """
        cycles = []
        temp_cycle = []
        perm = self.array_form
        for i in xrange(len(perm) - 1):
            current_elem = perm[i]
            next_elem    = perm[i+1]

            if current_elem < next_elem:
                temp_cycle.append(current_elem)
                continue

            if current_elem > next_elem:
                if temp_cycle != [] and \
                       temp_cycle[-1] < current_elem:
                    temp_cycle.append(current_elem)
                    cycles.append(temp_cycle)
                    temp_cycle = []
                    continue
                else:
                    if temp_cycle != []:
                        cycles.append(temp_cycle)
                    cycles.append([current_elem])
                    temp_cycle = []
                    continue

        if current_elem < next_elem:
            temp_cycle.append(next_elem)
            cycles.append(temp_cycle)
        else:
            if temp_cycle != []:
                cycles.append(temp_cycle)
            cycles.append([next_elem])
        return cycles

    def inversion_vector(self):
        """
        Gets the inversion vector of the permutation.

        The inversion vector consists of elements whose value
        indicates the number of elements in the permutation
        that are lesser than it and lie on its right hand side.

        Examples
        ========

        >>> from sympy.combinatorics.permutations import Permutation
        >>> p = Permutation([4,8,0,7,1,5,3,6,2])
        >>> p.inversion_vector()
        [4, 7, 0, 5, 0, 2, 1, 1]
        >>> p = Permutation([3,2,1,0])
        >>> p.inversion_vector()
        [3, 2, 1]
        """
        self_array_form = self.array_form
        n = len(self_array_form)
        inversion_vector = [0] * (n - 1)

        for i in xrange(n - 1):
            val = 0
            for j in xrange(i+1, n):
                if self_array_form[j] < self_array_form[i]:
                    val += 1
            inversion_vector[i] = val
        return inversion_vector

    def rank_trotterjohnson(self):
        """
        Returns the Trotter Johnson rank, which we get from the minimal
        change algorithm. See [4] section 2.4.

        Examples
        ========

        >>> from sympy.combinatorics.permutations import Permutation
        >>> p = Permutation([0,1,2,3])
        >>> p.rank_trotterjohnson()
        0
        >>> p = Permutation([0,2,1,3])
        >>> p.rank_trotterjohnson()
        7

        See Also
        ========
        unrank_trotterjohnson, next_trotterjohnson
        """
        if self.array_form == [] or self.is_Identity:
            return 0
        if self.array_form == [1, 0]:
            return 1
        perm = self.array_form
        n = self.size
        rank = 0
        for j in range(1, n):
            k = 1
            i = 0
            while perm[i] != j:
                if perm[i] < j:
                    k += 1
                i += 1
            j1 = j + 1
            if rank % 2 == 0:
                rank = j1*rank + j1 - k
            else:
                rank = j1*rank + k - 1
        return rank

    @classmethod
    def unrank_trotterjohnson(self, size, rank):
        """
        Trotter Johnson permutation unranking. See [4] section 2.4.

        Examples
        ========

        >>> from sympy.combinatorics.permutations import Permutation
        >>> Permutation.unrank_trotterjohnson(5,10)
        Permutation([0, 3, 1, 2, 4])

        See Also
        ========
        rank_trotterjohnson, next_trotterjohnson
        """
        perm = [0]*size
        r2 = 0
        n = ifac(size)
        pj = 1
        for j in range(2, size+1):
            pj *= j
            r1 = (rank * pj) // n
            k = r1 - j*r2
            if r2 % 2 == 0:
                for i in range(j-1, j-k-1, -1):
                    perm[i] = perm[i-1]
                perm[j-k-1] = j-1
            else:
                for i in range(j-1, k, -1):
                    perm[i] = perm[i-1]
                perm[k] = j-1
            r2 = r1
        return _new_from_array_form(perm)

    def next_trotterjohnson(self):
        """
        Returns the next permutation in Trotter-Johnson order.
        If self is the last permutation it returns None.
        See [4] section 2.4.

        Examples
        ========

        >>> from sympy.combinatorics.permutations import Permutation
        >>> p = Permutation([3, 0, 2, 1])
        >>> p.rank_trotterjohnson()
        4
        >>> p = p.next_trotterjohnson(); p
        Permutation([0, 3, 2, 1])
        >>> p.rank_trotterjohnson()
        5

        See Also
        ========
        rank_trotterjohnson, unrank_trotterjohnson
        """
        pi = self.array_form[:]
        n = len(pi)
        st = 0
        rho = pi[:]
        done = False
        m = n-1
        while m > 0 and not done:
            d = rho.index(m)
            for i in range(d, m):
                rho[i] = rho[i+1]
            par = perm_af_parity(rho[:m])
            if par == 1:
                if d == m:
                    m -= 1
                else:
                    pi[st+d], pi[st+d+1] = pi[st+d+1], pi[st+d]
                    done = True
            else:
                if d == 0:
                    m -= 1
                    st += 1
                else:
                    pi[st+d], pi[st+d-1] = pi[st+d-1], pi[st+d]
                    done = True
        if m == 0:
            return None
        return _new_from_array_form(pi)

    def get_precedence_matrix(self):
        """
        Gets the precedence matrix. This is used for computing the
        distance between two permutations.

        Examples
        ========

        >>> from sympy.combinatorics.permutations import Permutation
        >>> p = Permutation.josephus(3,6,1)
        >>> p
        Permutation([2, 5, 3, 1, 4, 0])
        >>> p.get_precedence_matrix()
        [0, 0, 0, 0, 0, 0]
        [1, 0, 0, 0, 1, 0]
        [1, 1, 0, 1, 1, 1]
        [1, 1, 0, 0, 1, 0]
        [1, 0, 0, 0, 0, 0]
        [1, 1, 0, 1, 1, 0]

        See Also
        ========
        get_precedence_distance, get_adjacency_matrix, get_adjacency_distance
        """
        m = zeros(self.size)
        perm = self.array_form
        for i in xrange(m.rows):
            for j in xrange(i + 1, m.cols):
                m[perm[i], perm[j]] = 1
        return m

    def get_precedence_distance(self, other):
        """
        Computes the precedence distance between two permutations.

        Suppose p and p' represent n jobs. The precedence metric
        counts the number of times a job j is prededed by job i
        in both p and p'. This metric is commutative.

        Examples
        ========

        >>> from sympy.combinatorics.permutations import Permutation
        >>> p = Permutation([2, 0, 4, 3, 1])
        >>> q = Permutation([3, 1, 2, 4, 0])
        >>> p.get_precedence_distance(q)
        7
        >>> q.get_precedence_distance(p)
        7

        See Also
        ========
        get_precedence_matrix, get_adjacency_matrix, get_adjacency_distance
        """
        if self.size != other.size:
            raise ValueError("The permutations must be of the same size.")
        self_prec_mat = self.get_precedence_matrix()
        other_prec_mat = other.get_precedence_matrix()
        n_prec = 0
        for i in xrange(self.size):
            for j in xrange(self.size):
                if i == j:
                    continue
                if self_prec_mat[i, j] * other_prec_mat[i, j] == 1:
                    n_prec += 1
        d = self.size * (self.size - 1)//2 - n_prec
        return d

    def get_adjacency_matrix(self):
        """
        Computes the adjacency matrix of a permutation.

        If job i is adjacent to job j in a permutation p
        then we set m[i, j] = 1 where m is the adjacency
        matrix of p.

        Examples
        ========

        >>> from sympy.combinatorics.permutations import Permutation
        >>> p = Permutation.josephus(3,6,1)
        >>> p.get_adjacency_matrix()
        [0, 0, 0, 0, 0, 0]
        [0, 0, 0, 0, 1, 0]
        [0, 0, 0, 0, 0, 1]
        [0, 1, 0, 0, 0, 0]
        [1, 0, 0, 0, 0, 0]
        [0, 0, 0, 1, 0, 0]
        >>> from sympy.combinatorics.permutations import Permutation
        >>> q = Permutation([0, 1, 2, 3])
        >>> q.get_adjacency_matrix()
        [0, 1, 0, 0]
        [0, 0, 1, 0]
        [0, 0, 0, 1]
        [0, 0, 0, 0]

        See Also
        ========
        get_precedence_matrix, get_precedence_distance, get_adjacency_distance
        """
        m = zeros(self.size)
        perm = self.array_form
        for i in xrange(self.size - 1):
            m[perm[i], perm[i + 1]] = 1
        return m

    def get_adjacency_distance(self, other):
        """
        Computes the adjacency distance between two permutations.

        This metric counts the number of times a pair i,j of jobs is
        adjacent in both p and p'. If n_adj is this quantity then
        the adjacency distance is n - n_adj - 1 [1]

        [1] Reeves, Colin R. Landscapes, Operators and Heuristic search, Annals
        of Operational Research, 86, pp 473-490. (1999)


        Examples
        ========

        >>> from sympy.combinatorics.permutations import Permutation
        >>> p = Permutation([0, 3, 1, 2, 4])
        >>> q = Permutation.josephus(4, 5, 2)
        >>> p.get_adjacency_distance(q)
        3
        >>> r = Permutation([0, 2, 1, 4, 3])
        >>> p.get_adjacency_distance(r)
        4

        See Also
        ========
        get_precedence_matrix, get_precedence_distance, get_adjacency_matrix
        """
        if self.size != other.size:
            raise ValueError("The permutations must be of the same size.")
        self_adj_mat = self.get_adjacency_matrix()
        other_adj_mat = other.get_adjacency_matrix()
        n_adj = 0
        for i in xrange(self.size):
            for j in xrange(self.size):
                if i == j:
                    continue
                if self_adj_mat[i, j] * other_adj_mat[i, j] == 1:
                    n_adj += 1
        d = self.size - n_adj - 1
        return d

    def get_positional_distance(self, other):
        """
        Computes the positional distance between two permutations.

        Examples
        ========

        >>> from sympy.combinatorics.permutations import Permutation
        >>> p = Permutation([0, 3, 1, 2, 4])
        >>> q = Permutation.josephus(4, 5, 2)
        >>> r = Permutation([3, 1, 4, 0, 2])
        >>> p.get_positional_distance(q)
        12
        >>> p.get_positional_distance(r)
        12

        See Also
        ========
        get_precedence_distance, get_adjacency_distance
        """
        a = self.array_form
        b = other.array_form
        if len(a) != len(b):
            raise ValueError("The permutations must be of the same size.")
        return sum([abs(a[i] - b[i]) for i in xrange(len(a))])

    @classmethod
    def josephus(self, m, n, s = 1):
        """
        Computes the Josephus permutation for a given number of
        prisoners (n), frequency of removal (m) and desired number of
        survivors (s).

        There are people standing in a circle waiting to be executed.
        After the first person is executed, certain number of people
        are skipped and another person is executed. Then again, people
        are skipped and a person is executed. The elimination proceeds
        around the circle (which is becoming smaller and smaller as the
        executed people are removed), until only the last person
        remains, who is given freedom. The Josephus permutation is given
        by the order in which the prisoners are executed.

        References:
        [1] http://en.wikipedia.org/wiki/Flavius_Josephus
        [2] http://en.wikipedia.org/wiki/Josephus_problem
        [3] http://www.wou.edu/~burtonl/josephus.html

        Examples
        ========

        >>> from sympy.combinatorics.permutations import Permutation
        >>> Permutation.josephus(3, 40, 1)
        Permutation([2, 5, 8, 11, 14, 17, 20, 23, 26, 29, 32, 35, \
        38, 1, 6, 10, 15, 19, 24, 28, 33, 37, 3, 9, 16, 22, 30, 36, \
        4, 13, 25, 34, 7, 21, 39, 18, 0, 31, 12, 27])
        """
        from collections import deque
        m -= 1
        if s <= 0:
            s = 1
        Q = deque(range(n))
        perm = []
        while len(Q) > s:
            for dp in xrange(m):
                Q.append(Q.popleft())
            perm.append(Q.popleft())
        perm.extend(list(Q))
        return Permutation(perm)

    @classmethod
    def from_inversion_vector(self, inversion):
        """
        Calculates the permutation from the inversion
        vector.

        Examples
        ========

        >>> from sympy.combinatorics.permutations import Permutation
        >>> Permutation.from_inversion_vector([3,2,1,0,0])
        Permutation([3, 2, 1, 0, 4, 5])

        """
        size = len(inversion) + 1
        N = [i for i in xrange(size)]
        perm = []
        try:
            for k in xrange(size - 1):
                val = N[inversion[k]]
                perm.append(val)
                N.remove(val)
        except IndexError:
            raise ValueError("The inversion vector is not valid.")
        perm.extend(N)
        return _new_from_array_form(perm)

    @classmethod
    def random_permutation(self, n):
        """
        Generates a random permutation.

        Uses the underlying Python psuedo-random
        number generator.

        Examples
        ========

        >>> from sympy.combinatorics.permutations import Permutation
        >>> a = Permutation.random_permutation(5)
        >>> (a*(~a)).is_Identity
        True

        """
        perm_array = range(n)
        random.shuffle(perm_array)
        return _new_from_array_form(perm_array)

    @classmethod
    def unrank_lex(self, size, rank):
        """
        Lexicographic permutation unranking.

        Examples
        ========

        >>> from sympy.combinatorics.permutations import Permutation
        >>> a = Permutation.unrank_lex(5,10)
        >>> a.rank()
        10
        >>> a
        Permutation([0, 2, 4, 1, 3])

        See Also
        ========
        rank, next_lex
        """
        perm_array = [0] * size
        psize = 1
        for i in xrange(size):
            new_psize = psize*(i + 1)
            d = (rank % new_psize) // psize
            rank -= d*psize
            perm_array[size - i - 1] = d
            for j in xrange(size - i, size):
                if perm_array[j] > d-1:
                    perm_array[j] += 1
            psize = new_psize
        return _new_from_array_form(perm_array)

def _new_from_array_form(perm):
    """
    factory function to produce a Permutation object from a list;
    the list is bound to the _array_form attribute, so it must
    not be modified; this method is meant for internal use only;
    the list a is supposed to be generated as a temporary value in a method,
    so p = _new_from_array_form(a) is the only object to hold a
    reference to a::

        >>> from sympy.combinatorics.permutations import _new_from_array_form
        >>> a = [2,1,3,0]
        >>> p = _new_from_array_form(a)
        >>> p
        Permutation([2, 1, 3, 0])

    """
    p = Basic.__new__(Permutation, perm)
    p._array_form = perm
    return p

def _merge(arr, temp, left, mid, right):
    """
    Helper function for calculating inversions.This method is
    for internal use only.
    Merges two sorted arrays and calculates the inversion count.
    """
    i = left
    j = mid
    k = left
    inv_count = 0
    while i < mid and j <= right:
        if arr[i] < arr[j]:
            temp[k] = arr[i]
            k += 1
            i += 1
        else:
            temp[k] = arr[j]
            k += 1
            j += 1
            inv_count += (mid -i)
    while i < mid:
        temp[k] = arr[i]
        k += 1
        i += 1
    if j <= right:
        k += right - j + 1
        j += right - j + 1
        arr[left:k + 1] = temp[left:k + 1]
    else:
        arr[left:right + 1] = temp[left:right + 1]
    return inv_count

Perm = Permutation<|MERGE_RESOLUTION|>--- conflicted
+++ resolved
@@ -474,13 +474,8 @@
         a = self.array_form
         b = other.array_form
         if len(a) != len(b):
-<<<<<<< HEAD
-            raise ValueError("The number of elements in the permutations \
-            don\'t match.")
-=======
             raise ValueError("The number of elements in the permutations "
                              "do not match.")
->>>>>>> be0cc755
 
         perm = [a[i] for i in b]
         return _new_from_array_form(perm)
@@ -559,14 +554,10 @@
 
     def transpositions(self):
         """
-<<<<<<< HEAD
         Return the permutation as a product of transpositions.
 
         It is always possible to express a permutation as the product of
         transpositions, see [1]
-=======
-        A list of transpositions representing the permutation.
->>>>>>> be0cc755
 
         Examples
         ========
