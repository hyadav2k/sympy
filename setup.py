--- conflicted
+++ resolved
@@ -397,15 +397,9 @@
           package_data={
               'sympy.utilities.mathml': ['data/*.xsl'],
               'sympy.logic.benchmarks': ['input/*.cnf'],
-<<<<<<< HEAD
-              'sympy.parsing.autolev': ['*.txt', '*.g4'],
-              'sympy.parsing.autolev._antlr': ['*.interp', '*.tokens'],
-              'sympy.parsing.autolev.test-examples': ['*.al'],
-              'sympy.parsing.autolev.test-examples.pydy-example-repo': ['*.al'],
-=======
               'sympy.parsing.autolev': ['*.g4'],
               'sympy.parsing.autolev.test_examples': ['*.al'],
->>>>>>> 019d6d46
+              'sympy.parsing.autolev.test-examples.pydy-example-repo': ['*.al'],
               'sympy.parsing.latex': ['*.txt', '*.g4'],
               'sympy.integrals.rubi.parsetools': ['header.py.txt'],
               },
